--- conflicted
+++ resolved
@@ -67,11 +67,7 @@
     - yt/analysis_modules/photon_simulator/tests/test_spectra.py
     - yt/analysis_modules/photon_simulator/tests/test_sloshing.py
 
-<<<<<<< HEAD
   local_unstructured_007:
-=======
-  local_unstructured_006:
->>>>>>> 974aa25b
     - yt/visualization/volume_rendering/tests/test_mesh_render.py
     - yt/visualization/tests/test_mesh_slices.py:test_tri2
     - yt/visualization/tests/test_mesh_slices.py:test_quad2
