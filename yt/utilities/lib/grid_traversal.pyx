--- conflicted
+++ resolved
@@ -184,18 +184,13 @@
                 vel[i] /= vel_mag[0]
 
 cdef struct ImageContainer:
-<<<<<<< HEAD
-    np.float64_t *vp_pos, *vp_dir, *center, *image,
-    np.float64_t *zbuffer
-    np.float64_t pdx, pdy, bounds[4]
-=======
     np.float64_t *vp_pos
     np.float64_t *vp_dir
     np.float64_t *center
     np.float64_t *image
+    np.float64_t *zbuffer
     np.float64_t pdx, pdy
     np.float64_t bounds[4]
->>>>>>> 9d76aae9
     int nv[2]
     int vp_strides[3]
     int im_strides[3]
@@ -323,14 +318,11 @@
         cdef ImageContainer *im = self.image
         self.setup(pg)
         if self.sampler == NULL: raise RuntimeError
-<<<<<<< HEAD
-        cdef np.float64_t *v_pos, *v_dir, rgba[6], extrema[4], max_t
-=======
         cdef np.float64_t *v_pos
         cdef np.float64_t *v_dir
         cdef np.float64_t rgba[6]
         cdef np.float64_t extrema[4]
->>>>>>> 9d76aae9
+        cdef np.float64_t max_t
         hit = 0
         cdef np.int64_t nx, ny, size
         if im.vd_strides[0] == -1:
@@ -349,14 +341,8 @@
             iter[0] = iter[1] = iter[2] = iter[3] = 0
             size = nx
         cdef ImageAccumulator *idata
-<<<<<<< HEAD
-        cdef np.float64_t px, py 
-        cdef np.float64_t width[3] 
-        cdef int every
-=======
         cdef np.float64_t px, py
         cdef np.float64_t width[3]
->>>>>>> 9d76aae9
         for i in range(3):
             width[i] = self.width[i]
         if im.vd_strides[0] == -1:
@@ -392,14 +378,8 @@
                 v_pos = <np.float64_t *> malloc(3 * sizeof(np.float64_t))
                 v_dir = <np.float64_t *> malloc(3 * sizeof(np.float64_t))
                 # If we do not have a simple image plane, we have to cast all
-<<<<<<< HEAD
                 # our rays 
-                every = <int> (size / 25.0)
-                for j in prange(size, schedule="static", chunksize=1):
-=======
-                # our rays
                 for j in prange(size, schedule="dynamic", chunksize=100):
->>>>>>> 9d76aae9
                     offset = j * 3
                     for i in range(3): v_pos[i] = im.vp_pos[i + offset]
                     for i in range(3): v_dir[i] = im.vp_dir[i + offset]
@@ -408,17 +388,12 @@
                     # Note that for Nch != 3 we need a different offset into
                     # the image object than for the vectors!
                     for i in range(Nch): idata.rgba[i] = im.image[i + Nch*j]
-<<<<<<< HEAD
                     if im.zbuffer != NULL:
                         max_t = fclip(im.zbuffer[j], 0.0, 1.0)
                     else:
                         max_t = 1.0
                     walk_volume(vc, v_pos, v_dir, self.sampler, 
                                 (<void *> idata), NULL, max_t)
-=======
-                    walk_volume(vc, v_pos, v_dir, self.sampler,
-                                (<void *> idata))
->>>>>>> 9d76aae9
                     for i in range(Nch): im.image[i + Nch*j] = idata.rgba[i]
                 free(v_dir)
                 free(idata)
@@ -851,15 +826,7 @@
                      sampler_function *sampler,
                      void *data,
                      np.float64_t *return_t = NULL,
-<<<<<<< HEAD
                      np.float64_t max_t = 1.0) nogil:
-    cdef int cur_ind[3], step[3], x, y, i, n, flat_ind, hit, direction
-    cdef np.float64_t intersect_t = 1.1
-    cdef np.float64_t iv_dir[3]
-    cdef np.float64_t tmax[3], tdelta[3]
-    cdef np.float64_t dist, alpha, dt, exit_t, enter_t = -1.0
-=======
-                     np.float64_t enter_t = -1.0) nogil:
     cdef int cur_ind[3]
     cdef int step[3]
     cdef int x, y, i, n, flat_ind, hit, direction
@@ -867,8 +834,7 @@
     cdef np.float64_t iv_dir[3]
     cdef np.float64_t tmax[3]
     cdef np.float64_t tdelta[3]
-    cdef np.float64_t dist, alpha, dt, exit_t
->>>>>>> 9d76aae9
+    cdef np.float64_t dist, alpha, dt, exit_t, enter_t = -1.0
     cdef np.float64_t tr, tl, temp_x, temp_y, dv
     if max_t > 1.0: max_t = 1.0
     direction = -1
@@ -908,13 +874,8 @@
            0.0 <= tl and tl < intersect_t:
             direction = i
             intersect_t = tl
-<<<<<<< HEAD
     if enter_t >= 0.0: intersect_t = enter_t 
     if not ((0.0 <= intersect_t) and (intersect_t < max_t)): return 0
-=======
-    if enter_t >= 0.0: intersect_t = enter_t
-    if not ((0.0 <= intersect_t) and (intersect_t < 1.0)): return 0
->>>>>>> 9d76aae9
     for i in range(3):
         # Two things have to be set inside this loop.
         # cur_ind[i], the current index of the grid cell the ray is in
