"""
A means of running standalone commands with a shared set of options.

Author: Matthew Turk <matthewturk@gmail.com>
Affiliation: KIPAC/SLAC/Stanford
Homepage: http://yt-project.org/
License:
  Copyright (C) 2008-2011 Matthew Turk.  All Rights Reserved.

  This file is part of yt.

  yt is free software; you can redistribute it and/or modify
  it under the terms of the GNU General Public License as published by
  the Free Software Foundation; either version 3 of the License, or
  (at your option) any later version.

  This program is distributed in the hope that it will be useful,
  but WITHOUT ANY WARRANTY; without even the implied warranty of
  MERCHANTABILITY or FITNESS FOR A PARTICULAR PURPOSE.  See the
  GNU General Public License for more details.

  You should have received a copy of the GNU General Public License
  along with this program.  If not, see <http://www.gnu.org/licenses/>.
"""

from yt.mods import *
from yt.funcs import *
import cmdln as cmdln
import optparse, os, os.path, math, sys, time, subprocess, getpass, tempfile
import urllib, urllib2, base64

def _fix_pf(arg):
    if os.path.isdir("%s" % arg) and \
        os.path.exists("%s/%s" % (arg,arg)):
        pf = load("%s/%s" % (arg,arg))
    elif os.path.isdir("%s.dir" % arg) and \
        os.path.exists("%s.dir/%s" % (arg,arg)):
        pf = load("%s.dir/%s" % (arg,arg))
    elif arg.endswith(".hierarchy"):
        pf = load(arg[:-10])
    else:
        pf = load(arg)
    if pf is None:
        raise IOError
    return pf

_common_options = dict(
    axis    = dict(short="-a", long="--axis",
                   action="store", type="int",
                   dest="axis", default=4,
                   help="Axis (4 for all three)"),
    log     = dict(short="-l", long="--log",
                   action="store_true",
                   dest="takelog", default=True,
                   help="Take the log of the field?"),
    text    = dict(short="-t", long="--text",
                   action="store", type="string",
                   dest="text", default=None,
                   help="Textual annotation"),
    field   = dict(short="-f", long="--field",
                   action="store", type="string",
                   dest="field", default="Density",
                   help="Field to color by"),
    weight  = dict(short="-g", long="--weight",
                   action="store", type="string",
                   dest="weight", default=None,
                   help="Field to weight projections with"),
    cmap    = dict(short="", long="--colormap",
                   action="store", type="string",
                   dest="cmap", default="jet",
                   help="Colormap name"),
    zlim    = dict(short="-z", long="--zlim",
                   action="store", type="float",
                   dest="zlim", default=None,
                   nargs=2,
                   help="Color limits (min, max)"),
    dex     = dict(short="", long="--dex",
                   action="store", type="float",
                   dest="dex", default=None,
                   nargs=1,
                   help="Number of dex above min to display"),
    width   = dict(short="-w", long="--width",
                   action="store", type="float",
                   dest="width", default=1.0,
                   help="Width in specified units"),
    unit    = dict(short="-u", long="--unit",
                   action="store", type="string",
                   dest="unit", default='unitary',
                   help="Desired units"),
    center  = dict(short="-c", long="--center",
                   action="store", type="float",
                   dest="center", default=None,
                   nargs=3,
                   help="Center, command separated (-1 -1 -1 for max)"),
    bn      = dict(short="-b", long="--basename",
                   action="store", type="string",
                   dest="basename", default=None,
                   help="Basename of parameter files"),
    output  = dict(short="-o", long="--output",
                   action="store", type="string",
                   dest="output", default="frames/",
                   help="Folder in which to place output images"),
    outputfn= dict(short="-o", long="--output",
                   action="store", type="string",
                   dest="output", default=None,
                   help="File in which to place output"),
    skip    = dict(short="-s", long="--skip",
                   action="store", type="int",
                   dest="skip", default=1,
                   help="Skip factor for outputs"),
    proj    = dict(short="-p", long="--projection",
                   action="store_true", 
                   dest="projection", default=False,
                   help="Use a projection rather than a slice"),
    maxw    = dict(short="", long="--max-width",
                   action="store", type="float",
                   dest="max_width", default=1.0,
                   help="Maximum width in code units"),
    minw    = dict(short="", long="--min-width",
                   action="store", type="float",
                   dest="min_width", default=50,
                   help="Minimum width in units of smallest dx (default: 50)"),
    nframes = dict(short="-n", long="--nframes",
                   action="store", type="int",
                   dest="nframes", default=100,
                   help="Number of frames to generate"),
    slabw   = dict(short="", long="--slab-width",
                   action="store", type="float",
                   dest="slab_width", default=1.0,
                   help="Slab width in specified units"),
    slabu   = dict(short="-g", long="--slab-unit",
                   action="store", type="string",
                   dest="slab_unit", default='1',
                   help="Desired units for the slab"),
    ptype   = dict(short="", long="--particle-type",
                   action="store", type="int",
                   dest="ptype", default=2,
                   help="Particle type to select"),
    agecut  = dict(short="", long="--age-cut",
                   action="store", type="float",
                   dest="age_filter", default=None,
                   nargs=2,
                   help="Bounds for the field to select"),
    uboxes  = dict(short="", long="--unit-boxes",
                   action="store_true",
                   dest="unit_boxes",
                   help="Display helpful unit boxes"),
    thresh  = dict(short="", long="--threshold",
                   action="store", type="float",
                   dest="threshold", default=None,
                   help="Density threshold"),
    dm_only = dict(short="", long="--all-particles",
                   action="store_false", 
                   dest="dm_only", default=True,
                   help="Use all particles"),
    grids   = dict(short="", long="--show-grids",
                   action="store_true",
                   dest="grids", default=False,
                   help="Show the grid boundaries"),
    time    = dict(short="", long="--time",
                   action="store_true",
                   dest="time", default=False,
                   help="Print time in years on image"),
    halos   = dict(short="", long="--halos",
                   action="store", type="string",
                   dest="halos",default="multiple",
                   help="Run halo profiler on a 'single' halo or 'multiple' halos."),
    halo_radius = dict(short="", long="--halo_radius",
                       action="store", type="float",
                       dest="halo_radius",default=0.1,
                       help="Constant radius for profiling halos if using hop output files with no radius entry. Default: 0.1."),
    halo_radius_units = dict(short="", long="--halo_radius_units",
                             action="store", type="string",
                             dest="halo_radius_units",default="1",
                             help="Units for radius used with --halo_radius flag. Default: '1' (code units)."),
    halo_hop_style = dict(short="", long="--halo_hop_style",
                          action="store", type="string",
                          dest="halo_hop_style",default="new",
                          help="Style of hop output file.  'new' for yt_hop files and 'old' for enzo_hop files."),
    halo_parameter_file = dict(short="", long="--halo_parameter_file",
                               action="store", type="string",
                               dest="halo_parameter_file",default=None,
                               help="HaloProfiler parameter file."),
    make_profiles = dict(short="", long="--make_profiles",
                         action="store_true", default=False,
                         help="Make profiles with halo profiler."),
    make_projections = dict(short="", long="--make_projections",
                            action="store_true", default=False,
                            help="Make projections with halo profiler.")

    )

def _add_options(parser, *options):
    for opt in options:
        oo = _common_options[opt].copy()
        parser.add_option(oo.pop("short"), oo.pop("long"), **oo)

def _get_parser(*options):
    parser = optparse.OptionParser()
    _add_options(parser, *options)
    return parser

def add_cmd_options(options):
    opts = []
    for option in options:
        vals = _common_options[option].copy()
        opts.append(([vals.pop("short"), vals.pop("long")],
                      vals))
    def apply_options(func):
        for args, kwargs in opts:
            func = cmdln.option(*args, **kwargs)(func)
        return func
    return apply_options

def check_args(func):
    @wraps(func)
    def arg_iterate(self, subcmd, opts, *args):
        if len(args) == 1:
            pfs = args
        elif len(args) == 2 and opts.basename is not None:
            pfs = ["%s%04i" % (opts.basename, r)
                   for r in range(int(args[0]), int(args[1]), opts.skip) ]
        else: pfs = args
        for arg in pfs:
            func(self, subcmd, opts, arg)
    return arg_iterate

def _update_hg(path, skip_rebuild = False):
    from mercurial import hg, ui, commands
    f = open(os.path.join(path, "yt_updater.log"), "a")
    u = ui.ui()
    u.pushbuffer()
    config_fn = os.path.join(path, ".hg", "hgrc")
    print "Reading configuration from ", config_fn
    u.readconfig(config_fn)
    repo = hg.repository(u, path)
    commands.pull(u, repo)
    f.write(u.popbuffer())
    f.write("\n\n")
    u.pushbuffer()
    commands.identify(u, repo)
    if "+" in u.popbuffer():
        print "Can't rebuild modules by myself."
        print "You will have to do this yourself.  Here's a sample commands:"
        print
        print "    $ cd %s" % (path)
        print "    $ hg up"
        print "    $ %s setup.py develop" % (sys.executable)
        return 1
    print "Updating the repository"
    f.write("Updating the repository\n\n")
    commands.update(u, repo, check=True)
    if skip_rebuild: return
    f.write("Rebuilding modules\n\n")
    p = subprocess.Popen([sys.executable, "setup.py", "build_ext", "-i"], cwd=path,
                        stdout = subprocess.PIPE, stderr = subprocess.STDOUT)
    stdout, stderr = p.communicate()
    f.write(stdout)
    f.write("\n\n")
    if p.returncode:
        print "BROKEN: See %s" % (os.path.join(path, "yt_updater.log"))
        sys.exit(1)
    f.write("Successful!\n")
    print "Updated successfully."

def _get_hg_version(path):
    from mercurial import hg, ui, commands
    u = ui.ui()
    u.pushbuffer()
    repo = hg.repository(u, path)
    commands.identify(u, repo)
    return u.popbuffer()

def get_yt_version():
    import pkg_resources
    yt_provider = pkg_resources.get_provider("yt")
    path = os.path.dirname(yt_provider.module_path)
    version = _get_hg_version(path)[:12]
    return version

# This code snippet is modified from Georg Brandl
def bb_apicall(endpoint, data, use_pass = True):
    uri = 'https://api.bitbucket.org/1.0/%s/' % endpoint
    # since bitbucket doesn't return the required WWW-Authenticate header when
    # making a request without Authorization, we cannot use the standard urllib2
    # auth handlers; we have to add the requisite header from the start
    if data is not None:
        data = urllib.urlencode(data)
    req = urllib2.Request(uri, data)
    if use_pass:
        username = raw_input("Bitbucket Username? ")
        password = getpass.getpass()
        upw = '%s:%s' % (username, password)
        req.add_header('Authorization', 'Basic %s' % base64.b64encode(upw).strip())
    return urllib2.urlopen(req).read()

def _get_yt_supp():
    supp_path = os.path.join(os.environ["YT_DEST"], "src",
                             "yt-supplemental")
    # Now we check that the supplemental repository is checked out.
    if not os.path.isdir(supp_path):
        print
        print "*** The yt-supplemental repository is not checked ***"
        print "*** out.  I can do this for you, but because this ***"
        print "*** is a delicate act, I require you to respond   ***"
        print "*** to the prompt with the word 'yes'.            ***"
        print
        response = raw_input("Do you want me to try to check it out? ")
        if response != "yes":
            print
            print "Okay, I understand.  You can check it out yourself."
            print "This command will do it:"
            print
            print "$ hg clone http://hg.yt-project.org/yt-supplemental/ ",
            print "%s" % (supp_path)
            print
            sys.exit(1)
        rv = commands.clone(uu,
                "http://hg.yt-project.org/yt-supplemental/", supp_path)
        if rv:
            print "Something has gone wrong.  Quitting."
            sys.exit(1)
    # Now we think we have our supplemental repository.
    return supp_path

class YTCommands(cmdln.Cmdln):
    name="yt"

    def __init__(self, *args, **kwargs):
        cmdln.Cmdln.__init__(self, *args, **kwargs)
        cmdln.Cmdln.do_help.aliases.append("h")

    def do_update(self, subcmd, opts):
        """
        Update the yt installation to the most recent version

        ${cmd_usage}
        ${cmd_option_list}
        """
        import pkg_resources
        yt_provider = pkg_resources.get_provider("yt")
        path = os.path.dirname(yt_provider.module_path)
        print
        print "yt module located at:"
        print "    %s" % (path)
        update_supp = False
        if "YT_DEST" in os.environ:
            spath = os.path.join(
                     os.environ["YT_DEST"], "src", "yt-supplemental")
            if os.path.isdir(spath):
                print "The supplemental repositories are located at:"
                print "    %s" % (spath)
                update_supp = True
        vstring = None
        if "site-packages" not in path:
            vstring = _get_hg_version(path)
            print
            print "The current version of the code is:"
            print
            print "---"
            print vstring.strip()
            print "---"
            print
            print "This installation CAN be automatically updated."
            print "Updated successfully."
        else:
            print
            print "YT site-packages not in path, so you must"
            print "update this installation manually."
            print

    @cmdln.option("-u", "--update-source", action="store_true",
                  default = False,
                  help="Update the yt installation, if able")
    @cmdln.option("-o", "--output-version", action="store",
                  default = None, dest="outputfile",
                  help="File into which the current revision number will be stored")
    def do_instinfo(self, subcmd, opts):
        """
        Get some information about the yt installation

        ${cmd_usage}
        ${cmd_option_list}
        """
        import pkg_resources
        yt_provider = pkg_resources.get_provider("yt")
        path = os.path.dirname(yt_provider.module_path)
        print
        print "yt module located at:"
        print "    %s" % (path)
        update_supp = False
        if "YT_DEST" in os.environ:
            spath = os.path.join(
                     os.environ["YT_DEST"], "src", "yt-supplemental")
            if os.path.isdir(spath):
                print "The supplemental repositories are located at:"
                print "    %s" % (spath)
                update_supp = True
        vstring = None
        if "site-packages" not in path:
            vstring = _get_hg_version(path)
            print
            print "The current version of the code is:"
            print
            print "---"
            print vstring.strip()
            print "---"
            print
            print "This installation CAN be automatically updated."
            if opts.update_source:  
                _update_hg(path)
            print "Updated successfully."
        elif opts.update_source:
            print
            print "You have to update this installation yourself."
            print
        if vstring is not None and opts.outputfile is not None:
            open(opts.outputfile, "w").write(vstring)

    def do_load(self, subcmd, opts, arg):
        """
        Load a single dataset into an IPython instance

        ${cmd_option_list}
        """
        try:
            pf = _fix_pf(arg)
        except IOError:
            print "Could not load file."
            sys.exit()
        import yt.mods
        from IPython.Shell import IPShellEmbed
        local_ns = yt.mods.__dict__.copy()
        local_ns['pf'] = pf
        shell = IPShellEmbed()
        shell(local_ns = local_ns,
              header =
            "\nHi there!  Welcome to yt.\n\nWe've loaded your parameter file as 'pf'.  Enjoy!"
             )

    @add_cmd_options(['outputfn','bn','thresh','dm_only','skip'])
    @check_args
    def do_hop(self, subcmd, opts, arg):
        """
        Run HOP on one or more datasets

        ${cmd_option_list}
        """
        pf = _fix_pf(arg)
        kwargs = {'dm_only' : opts.dm_only}
        if opts.threshold is not None: kwargs['threshold'] = opts.threshold
        hop_list = HaloFinder(pf, **kwargs)
        if opts.output is None: fn = "%s.hop" % pf
        else: fn = opts.output
        hop_list.write_out(fn)

    @add_cmd_options(['make_profiles','make_projections','halo_parameter_file',
                      'halos','halo_hop_style','halo_radius','halo_radius_units'])
    def do_halos(self, subcmd, opts, arg):
        """
        Run HaloProfiler on one dataset

        ${cmd_option_list}
        """
        import yt.analysis_modules.halo_profiler.api as HP
        kwargs = {'halos': opts.halos,
                  'halo_radius': opts.halo_radius,
                  'radius_units': opts.halo_radius_units}

        hp = HP.HaloProfiler(arg,opts.halo_parameter_file,**kwargs)
        if opts.make_profiles:
            hp.make_profiles()
        if opts.make_projections:
            hp.make_projections()
<<<<<<< HEAD

    @add_cmd_options(["maxw", "minw", "proj", "axis", "field", "weight",
                      "zlim", "nframes", "output", "cmap", "uboxes", "dex",
                      "text"])
    def do_zoomin(self, subcmd, opts, arg):
        """
        Create a set of zoomin frames

        ${cmd_option_list}
        """
        pf = _fix_pf(arg)
        min_width = opts.min_width * pf.h.get_smallest_dx()
        if opts.axis == 4:
            axes = range(3)
        else:
            axes = [opts.axis]
        pc = PlotCollection(pf)
        for ax in axes: 
            if opts.projection: p = pc.add_projection(opts.field, ax,
                                    weight_field=opts.weight)
            else: p = pc.add_slice(opts.field, ax)
            if opts.unit_boxes: p.modify["units"](factor=8)
            if opts.text is not None:
                p.modify["text"](
                    (0.02, 0.05), opts.text.replace(r"\n", "\n"),
                    text_args=dict(size="medium", color="w"))
        pc.set_width(opts.max_width,'1')
        # Check the output directory
        if not os.path.isdir(opts.output):
            os.mkdir(opts.output)
        # Figure out our zoom factor
        # Recall that factor^nframes = min_width / max_width
        # so factor = (log(min/max)/log(nframes))
        mylog.info("min_width: %0.3e max_width: %0.3e nframes: %0.3e",
                   min_width, opts.max_width, opts.nframes)
        factor=10**(math.log10(min_width/opts.max_width)/opts.nframes)
        mylog.info("Zoom factor: %0.3e", factor)
        w = 1.0
        for i in range(opts.nframes):
            mylog.info("Setting width to %0.3e", w)
            mylog.info("Saving frame %06i",i)
            pc.set_width(w,"1")
            if opts.zlim:
                pc.set_zlim(*opts.zlim)
            if opts.dex:
                pc.set_zlim('min', None, opts.dex)
            pc.set_cmap(opts.cmap)
            pc.save(os.path.join(opts.output,"%s_frame%06i" % (pf,i)))
            w = factor**i
=======
>>>>>>> bd3e4434

    @add_cmd_options(["width", "unit", "bn", "proj", "center",
                      "zlim", "axis", "field", "weight", "skip",
                      "cmap", "output", "grids", "time"])
    @check_args
    def do_plot(self, subcmd, opts, arg):
        """
        Create a set of images

        ${cmd_usage}
        ${cmd_option_list}
        """
        pf = _fix_pf(arg)
        center = opts.center
        if opts.center == (-1,-1,-1):
            mylog.info("No center fed in; seeking.")
            v, center = pf.h.find_max("Density")
        elif opts.center is None:
            center = 0.5*(pf.domain_left_edge + pf.domain_right_edge)
        center = na.array(center)
        pc=PlotCollection(pf, center=center)
        if opts.axis == 4:
            axes = range(3)
        else:
            axes = [opts.axis]
        for ax in axes:
            mylog.info("Adding plot for axis %i", ax)
            if opts.projection: pc.add_projection(opts.field, ax,
                                    weight_field=opts.weight, center=center)
            else: pc.add_slice(opts.field, ax, center=center)
            if opts.grids: pc.plots[-1].modify["grids"]()
            if opts.time: 
                time = pf.current_time*pf['Time']*pf['years']
                pc.plots[-1].modify["text"]((0.2,0.8), 't = %5.2e yr'%time)
        pc.set_width(opts.width, opts.unit)
        pc.set_cmap(opts.cmap)
        if opts.zlim: pc.set_zlim(*opts.zlim)
        if not os.path.isdir(opts.output): os.makedirs(opts.output)
        pc.save(os.path.join(opts.output,"%s" % (pf)))

    @add_cmd_options(["proj", "field", "weight"])
    @cmdln.option("-a", "--axis", action="store", type="int",
                   dest="axis", default=0, help="Axis (4 for all three)")
    @cmdln.option("-o", "--host", action="store", type="string",
                   dest="host", default=None, help="IP Address to bind on")
    @check_args
    def do_mapserver(self, subcmd, opts, arg):
        """
        Serve a plot in a GMaps-style interface

        ${cmd_usage}
        ${cmd_option_list}
        """
        pf = _fix_pf(arg)
        pc=PlotCollection(pf, center=0.5*(pf.domain_left_edge +
                                          pf.domain_right_edge))
        if opts.axis == 4:
            print "Doesn't work with multiple axes!"
            return
        if opts.projection:
            p = pc.add_projection(opts.field, opts.axis, weight_field=opts.weight)
        else:
            p = pc.add_slice(opts.field, opts.axis)
        from yt.gui.reason.pannable_map import PannableMapServer
        mapper = PannableMapServer(p.data, opts.field)
        import yt.utilities.bottle as bottle
        bottle.debug(True)
        if opts.host is not None:
            colonpl = opts.host.find(":")
            if colonpl >= 0:
                port = int(opts.host.split(":")[-1])
                opts.host = opts.host[:colonpl]
            else:
                port = 8080
            bottle.run(server='rocket', host=opts.host, port=port)
        else:
            bottle.run(server='rocket')

    def do_rpdb(self, subcmd, opts, task):
        """
        Connect to a currently running (on localhost) rpd session.

        Commands run with --rpdb will trigger an rpdb session with any
        uncaught exceptions.

        ${cmd_usage} 
        ${cmd_option_list}
        """
        import rpdb
        rpdb.run_rpdb(int(task))

    @add_cmd_options(['outputfn','bn','skip'])
    @check_args
    def do_stats(self, subcmd, opts, arg):
        """
        Print stats and maximum density for one or more datasets

        ${cmd_option_list}
        """
        pf = _fix_pf(arg)
        pf.h.print_stats()
        if "Density" in pf.h.field_list:
            v, c = pf.h.find_max("Density")
        print "Maximum density: %0.5e at %s" % (v, c)
        if opts.output is not None:
            t = pf.current_time * pf['years']
            open(opts.output, "a").write(
                "%s (%0.5e years): %0.5e at %s\n" % (pf, t, v, c))

    @add_cmd_options([])
    def _do_analyze(self, subcmd, opts, arg):
        """
        Produce a set of analysis for a given output.  This includes
        HaloProfiler results with r200, as per the recipe file in the cookbook,
        profiles of a number of fields, projections of average Density and
        Temperature, and distribution functions for Density and Temperature.

        ${cmd_option_list}
        """
        # We will do the following things:
        #   Halo profiling (default parameters ONLY)
        #   Projections: Density, Temperature
        #   Full-box distribution functions
        import yt.analysis_modules.halo_profiler.api as HP
        hp = HP.HaloProfiler(arg)
        # Add a filter to remove halos that have no profile points with overdensity
        # above 200, and with virial masses less than 1e14 solar masses.
        # Also, return the virial mass and radius to be written out to a file.
        hp.add_halo_filter(HP.VirialFilter,must_be_virialized=True,
                           overdensity_field='ActualOverdensity',
                           virial_overdensity=200, virial_filters=[],
                           virial_quantities=['TotalMassMsun','RadiusMpc'])

        # Add profile fields.
        hp.add_profile('CellVolume',weight_field=None,accumulation=True)
        hp.add_profile('TotalMassMsun',weight_field=None,accumulation=True)
        hp.add_profile('Density',weight_field=None,accumulation=False)
        hp.add_profile('Temperature',weight_field='CellMassMsun',accumulation=False)
        hp.make_profiles(filename="FilteredQuantities.out")

        # Add projection fields.
        hp.add_projection('Density',weight_field=None)
        hp.add_projection('Temperature',weight_field='Density')
        hp.add_projection('Metallicity',weight_field='Density')

        # Make projections for all three axes using the filtered halo list and
        # save data to hdf5 files.
        hp.make_projections(save_cube=True,save_images=True,
                            halo_list='filtered',axes=[0,1,2])

        # Now we make full-box projections.
        pf = EnzoStaticOutput(arg)
        c = 0.5*(pf.domain_right_edge + pf.domain_left_edge)
        pc = PlotCollection(pf, center=c)
        for ax in range(3):
            pc.add_projection("Density", ax, "Density")
            pc.add_projection("Temperature", ax, "Density")
            pc.plots[-1].set_cmap("hot")

        # Time to add some phase plots
        dd = pf.h.all_data()
        ph = pc.add_phase_object(dd, ["Density", "Temperature", "CellMassMsun"],
                            weight=None)
        pc_dummy = PlotCollection(pf, center=c)
        pr = pc_dummy.add_profile_object(dd, ["Density", "Temperature"],
                            weight="CellMassMsun")
        ph.modify["line"](pr.data["Density"], pr.data["Temperature"])
        pc.save()

    @cmdln.option("-d", "--desc", action="store",
                  default = None, dest="desc",
                  help="Description for this pasteboard entry")
    def do_pasteboard(self, subcmd, opts, arg):
        """
        Place a file into your pasteboard.
        """
        if opts.desc is None: raise RuntimeError
        from yt.utilities.pasteboard import PostInventory
        pp = PostInventory()
        pp.add_post(arg, desc=opts.desc)

    @cmdln.option("-l", "--language", action="store",
                  default = None, dest="language",
                  help="Use syntax highlighter for the file in language")
    @cmdln.option("-L", "--languages", action="store_true",
                  default = False, dest="languages",
                  help="Retrive a list of supported languages")
    @cmdln.option("-e", "--encoding", action="store",
                  default = 'utf-8', dest="encoding",
                  help="Specify the encoding of a file (default is "
                        "utf-8 or guessing if available)")
    @cmdln.option("-b", "--open-browser", action="store_true",
                  default = False, dest="open_browser",
                  help="Open the paste in a web browser")
    @cmdln.option("-p", "--private", action="store_true",
                  default = False, dest="private",
                  help="Paste as private")
    @cmdln.option("-c", "--clipboard", action="store_true",
                  default = False, dest="clipboard",
                  help="File to output to; else, print.")
    def do_pastebin(self, subcmd, opts, arg):
        """
        Post a script to an anonymous pastebin

        Usage: yt pastebin [options] <script>

        ${cmd_option_list}
        """
        import yt.utilities.lodgeit as lo
        lo.main( arg, languages=opts.languages, language=opts.language,
                 encoding=opts.encoding, open_browser=opts.open_browser,
                 private=opts.private, clipboard=opts.clipboard)

    def do_pastebin_grab(self, subcmd, opts, arg):
        """
        Print an online pastebin to STDOUT for local use. Paste ID is 
        the number at the end of the url.  So to locally access pastebin:
        http://paste.yt-project.org/show/1688/

        Usage: yt pastebin_grab <Paste ID> 
        Ex: yt pastebin_grab 1688 > script.py

        """
        import yt.utilities.lodgeit as lo
        lo.main( None, download=arg )

    @cmdln.option("-o", "--output", action="store",
                  default = None, dest="output_fn",
                  help="File to output to; else, print.")
    def do_pasteboard_grab(self, subcmd, opts, username, paste_id):
        """
        Download from your or another user's pasteboard

        ${cmd_usage} 
        ${cmd_option_list}
        """
        from yt.utilities.pasteboard import retrieve_pastefile
        retrieve_pastefile(username, paste_id, opts.output_fn)

    def do_bugreport(self, subcmd, opts):
        """
        Report a bug in yt

        ${cmd_usage} 
        ${cmd_option_list}
        """
        print "==============================================================="
        print
        print "Hi there!  Welcome to the yt bugreport taker."
        print
        print "==============================================================="
        print "At any time in advance of the upload of the bug, you should feel free"
        print "to ctrl-C out and submit the bug report manually by going here:"
        print "   http://hg.yt-project.org/yt/issues/new"
        print 
        print "Also, in order to submit a bug through this interface, you"
        print "need a Bitbucket account. If you don't have one, exit this "
        print "bugreport now and run the 'yt bootstrap_dev' command to create one."
        print
        print "Have you checked the existing bug reports to make"
        print "sure your bug has not already been recorded by someone else?"
        print "   http://hg.yt-project.org/yt/issues?status=new&status=open"
        print
        print "Finally, are you sure that your bug is, in fact, a bug? It might"
        print "simply be a misunderstanding that could be cleared up by"
        print "visiting the yt irc channel or getting advice on the email list:"
        print "   http://yt-project.org/irc.html"
        print "   http://lists.spacepope.org/listinfo.cgi/yt-users-spacepope.org"
        print
        summary = raw_input("Press <enter> if you remain firm in your conviction to continue.")
        print
        print
        print "Okay, sorry about that. How about a nice, pithy ( < 12 words )"
        print "summary of the bug?  (e.g. 'Particle overlay problem with parallel "
        print "projections')"
        print
        try:
            current_version = get_yt_version()
        except:
            current_version = "Unavailable"
        summary = raw_input("Summary? ")
        bugtype = "bug"
        data = dict(title = summary, type=bugtype)
        print
        print "Okay, now let's get a bit more information."
        print
        print "Remember that if you want to submit a traceback, you can run"
        print "any script with --paste or --detailed-paste to submit it to"
        print "the pastebin and then include the link in this bugreport."
        if "EDITOR" in os.environ:
            print
            print "Press enter to spawn your editor, %s" % os.environ["EDITOR"]
            loki = raw_input()
            tf = tempfile.NamedTemporaryFile(delete=False)
            fn = tf.name
            tf.close()
            popen = subprocess.call("$EDITOR %s" % fn, shell = True)
            content = open(fn).read()
            try:
                os.unlink(fn)
            except:
                pass
        else:
            print
            print "Couldn't find an $EDITOR variable.  So, let's just take"
            print "take input here.  Type up your summary until you're ready"
            print "to be done, and to signal you're done, type --- by itself"
            print "on a line to signal your completion."
            print
            print "(okay, type now)"
            print
            lines = []
            while 1:
                line = raw_input()
                if line.strip() == "---": break
                lines.append(line)
            content = "\n".join(lines)
        content = "Reporting Version: %s\n\n%s" % (current_version, content)
        endpoint = "repositories/yt_analysis/yt/issues"
        data['content'] = content
        print
        print "==============================================================="
        print 
        print "Okay, we're going to submit with this:"
        print
        print "Summary: %s" % (data['title'])
        print
        print "---"
        print content
        print "---"
        print
        print "==============================================================="
        print
        print "Is that okay?  If not, hit ctrl-c.  Otherwise, enter means"
        print "'submit'.  Next we'll ask for your Bitbucket Username."
        print "If you don't have one, run the 'yt bootstrap_dev' command."
        print
        loki = raw_input()
        retval = bb_apicall(endpoint, data, use_pass=True)
        import json
        retval = json.loads(retval)
        url = "http://hg.yt-project.org/yt/issue/%s" % retval['local_id']
        print 
        print "==============================================================="
        print
        print "Thanks for your bug report!  Together we'll make yt totally bug free!"
        print "You can view bug report here:"
        print "   %s" % url
        print
        print "Keep in touch!"
        print

    def do_bootstrap_dev(self, subcmd, opts):
        """
        Bootstrap a yt development environment

        ${cmd_usage} 
        ${cmd_option_list}
        """
        from mercurial import hg, ui, commands
        import imp
        import getpass
        import json
        uu = ui.ui()
        print
        print "Hi there!  Welcome to the yt development bootstrap tool."
        print
        print "This should get you started with mercurial as well as a few"
        print "other handy things, like a pasteboard of your very own."
        print
        # We have to do a couple things.
        # First, we check that YT_DEST is set.
        if "YT_DEST" not in os.environ:
            print
            print "*** You must set the environment variable YT_DEST ***"
            print "*** to point to the installation location!        ***"
            print
            sys.exit(1)
        supp_path = _get_yt_supp()
        print
        print "I have found the yt-supplemental repository at %s" % (supp_path)
        print
        print "Let's load up and check what we need to do to get up and"
        print "running."
        print
        print "There are three stages:"
        print
        print " 1. Setting up your ~/.hgrc to have a username."
        print " 2. Setting up your bitbucket user account and the hgbb"
        print "    extension."
        print " 3. Setting up a new pasteboard repository."
        print
        firstname = lastname = email_address = bbusername = repo_list = None
        # Now we try to import the cedit extension.
        try:
            result = imp.find_module("cedit", [supp_path])
        except ImportError:
            print "I was unable to find the 'cedit' module in %s" % (supp_path)
            print "This may be due to a broken checkout."
            print "Sorry, but I'm going to bail."
            sys.exit(1)
        cedit = imp.load_module("cedit", *result)
        try:
            result = imp.find_module("hgbb", [supp_path + "/hgbb"])
        except ImportError:
            print "I was unable to find the 'hgbb' module in %s" % (supp_path)
            print "This may be due to a broken checkout."
            print "Sorry, but I'm going to bail."
            sys.exit(1)
        hgbb = imp.load_module("hgbb", *result)
        if uu.config("ui","username",None) is None:
            print "You don't have a username specified in your ~/.hgrc."
            print "Let's set this up.  If you would like to quit at any time,"
            print "hit Ctrl-C."
            print
            firstname = raw_input("What is your first name? ")
            lastname = raw_input("What is your last name? ")
            email_address = raw_input("What is your email address? ")
            print
            print "Thanks.  I will now add a username of this form to your"
            print "~/.hgrc file:"
            print
            print "    %s %s <%s>" % (firstname, lastname, email_address)
            print
            loki = raw_input("Press enter to go on, Ctrl-C to exit.")
            print
            cedit.setuser(uu, name="%s %s" % (firstname, lastname),
                              email="%s" % (email_address),
                              local=False, username=False)
            print
        else:
            print "Looks like you already have a username!"
            print "We'll skip that step, then."
            print
        print "Now we'll set up BitBucket user.  If you would like to do this"
        print "yourself, please visit:"
        print " https://bitbucket.org/account/signup/?plan=5_users"
        print "for a free account."
        print
        loki = raw_input("Do you have a BitBucket.org user already? [yes/no]")
        if loki.strip().upper() == "YES":
            bbusername = raw_input("Okay, cool.  What is your username?  ").strip()
            # Now we get information about the username.
            if firstname is None or lastname is None:
                rv = hgbb._bb_apicall(uu, "users/%s" % bbusername, None, False)
                rv = json.loads(rv)
                firstname = rv['user']["first_name"]
                lastname = rv['user']["last_name"]
                repo_list = rv['repositories']
                print "Retrieved your info:"
                print "  username:   %s" % (bbusername)
                print "  first name: %s" % (firstname)
                print "  last name:  %s" % (lastname)
        elif loki.strip().upper() == "NO":
            print "Okay, we can set you up with one.  It's probably better for"
            print "it to be all lowercase letter."
            print
            bbusername = raw_input("What is your desired username? ").strip()
            if firstname is None:
                firstname = raw_input("What's your first name? ").strip()
            if lastname is None:
                lastname = raw_input("What's your last name? ").strip()
            if email_address is None:
                email_address = raw_input("What's your email address? ").strip()
            print
            print "Okay, I'll see if I can create a user with this information:"
            print "  username:   %s" % (bbusername)
            print "  first name: %s" % (firstname)
            print "  last name:  %s" % (lastname)
            print "  email:      %s" % (email_address)
            print
            print "Now, I'm going to ask for a password.  This password will"
            print "be transmitted over HTTPS (not HTTP) and will not be stored"
            print "in any local file.  But, it will be stored in memory for"
            print "the duration of the user-creation process."
            print
            while 1:
                password1 = getpass.getpass("Password? ")
                password2 = getpass.getpass("Confirm? ")
                if password1 == password2: break
                print "Sorry, they didn't match!  Let's try again."
                print
            rv = hgbb._bb_apicall(uu, "newuser",
                                    dict(username=bbusername,
                                         password=password1,
                                         email=email_address,
                                         first_name = firstname,
                                         last_name = lastname),
                                   False)
            del password1, password2
            if str(json.loads(rv)['username']) == bbusername:
                print "Successful!  You probably just got an email asking you"
                print "to confirm this."
            else:
                print "Okay, something is wrong.  Quitting!"
                sys.exit(1)
        else:
            print "Not really sure what you replied with.  Quitting!"
            sys.exit(1)
        # We're now going to do some modification of the hgrc.
        # We need an hgrc first.
        hgrc_path = [cedit.config.defaultpath("user", uu)]
        hgrc_path = cedit.config.verifypaths(hgrc_path)
        # Now we set up the hgbb extension
        if uu.config("extensions","config",None) is None:
            # cedit is a module, but hgbb is a file.  So we call dirname here.
            cedit_path = os.path.dirname(cedit.__file__)
            print "Now we're going to turn on the cedit extension in:"
            print "    ", hgrc_path
            print "This will enable you to edit your configuration from the"
            print "command line.  Mainly, this is useful to use the command"
            print "'addsource', which will let you add a new source to a given"
            print "mercurial repository -- like a fork, or your own fork."
            print
            print "This constitutes adding the path to the cedit extension,"
            print "which will look like this:"
            print
            print "   [extensions]"
            print "   config=%s" % cedit_path
            print
            loki = raw_input("Press enter to go on, Ctrl-C to exit.")
            cedit.config.setoption(uu, hgrc_path, "extensions.config=%s" % cedit_path)
        if uu.config("extensions","hgbb",None) is None:
            hgbb_path = hgbb.__file__
            if hgbb_path.endswith(".pyc"): hgbb_path = hgbb_path[:-1]
            print "Now we're going to turn on the hgbb extension in:"
            print "    ", hgrc_path
            print "This will enable you to access BitBucket more easily, as well"
            print "as create repositories from the command line."
            print
            print "This constitutes adding the path to the hgbb extension,"
            print "which will look like this:"
            print
            print "   [extensions]"
            print "   hgbb=%s" % hgbb_path
            print
            loki = raw_input("Press enter to go on, Ctrl-C to exit.")
            cedit.config.setoption(uu, hgrc_path, "extensions.hgbb=%s" % hgbb_path)
        if uu.config("bb","username", None) is None:
            print "We'll now set up your username for BitBucket."
            print "We will add this:"
            print
            print "   [bb]"
            print "   username = %s" % (bbusername)
            print
            loki = raw_input("Press enter to go on, Ctrl-C to exit.")
            cedit.config.setoption(uu, hgrc_path, "bb.username=%s" % bbusername)
        # We now reload the UI's config file so that it catches the [bb]
        # section changes.
        uu.readconfig(hgrc_path[0])
        # Now the only thing remaining to do is to set up the pasteboard
        # repository.
        # This is, unfortunately, the most difficult.
        print
        print "We are now going to set up a pasteboard. This is a mechanism"
        print "for versioned posting of snippets, collaboration and"
        print "discussion."
        print
        # Let's get the full list of repositories
        pasteboard_name = "%s.bitbucket.org" % (bbusername.lower())
        if repo_list is None:
            rv = hgbb._bb_apicall(uu, "users/%s" % bbusername, None, False)
            rv = json.loads(rv)
            repo_list = rv['repositories']
        create = True
        for repo in repo_list:
            if repo['name'] == pasteboard_name:
                create = False
        if create:
            # Now we first create the repository, but we
            # will only use the creation API, not the bbcreate command.
            print
            print "I am now going to create the repository:"
            print "    ", pasteboard_name
            print "on BitBucket.org.  This will set up the domain"
            print "     http://%s" % (pasteboard_name)
            print "which will point to the current contents of the repo."
            print
            loki = raw_input("Press enter to go on, Ctrl-C to exit.")
            data = dict(name=pasteboard_name)
            hgbb._bb_apicall(uu, 'repositories', data)
        # Now we clone
        pasteboard_path = os.path.join(os.environ["YT_DEST"], "src",
                                       pasteboard_name)
        if os.path.isdir(pasteboard_path):
            print "Found an existing clone of the pasteboard repo:"
            print "    ", pasteboard_path
        else:
            print
            print "I will now clone a copy of your pasteboard repo."
            print
            loki = raw_input("Press enter to go on, Ctrl-C to exit.")
            commands.clone(uu, "https://%s@bitbucket.org/%s/%s" % (
                             bbusername, bbusername, pasteboard_name),
                           pasteboard_path)
            pbtemplate_path = os.path.join(supp_path, "pasteboard_template")
            pb_hgrc_path = os.path.join(pasteboard_path, ".hg", "hgrc")
            cedit.config.setoption(uu, [pb_hgrc_path],
                                   "paths.pasteboard = " + pbtemplate_path)
            if create:
                # We have to pull in the changesets from the pasteboard.
                pb_repo = hg.repository(uu, pasteboard_path)
                commands.pull(uu, pb_repo,
                              os.path.join(supp_path, "pasteboard_template"))
        if ytcfg.get("yt","pasteboard_repo") != pasteboard_path:
            print
            print "Now setting the pasteboard_repo option in"
            print "~/.yt/config to point to %s" % (pasteboard_path)
            print
            loki = raw_input("Press enter to go on, Ctrl-C to exit.")
            dotyt_path = os.path.expanduser("~/.yt")
            if not os.path.isdir(dotyt_path):
                print "There's no directory:"
                print "    ", dotyt_path
                print "I will now create it."
                print
                loki = raw_input("Press enter to go on, Ctrl-C to exit.")
                os.mkdir(dotyt_path)
            ytcfg_path = os.path.expanduser("~/.yt/config")
            cedit.config.setoption(uu, [ytcfg_path],
                        "yt.pasteboard_repo=%s" % (pasteboard_path))
        try:
            import pygments
            install_pygments = False
        except ImportError:
            install_pygments = True
        if install_pygments:
            print "You are missing the Pygments package.  Installing."
            import pip
            rv = pip.main(["install", "pygments"])
            if rv == 1:
                print "Unable to install Pygments.  Please report this bug to yt-users."
                sys.exit(1)
        try:
            import lxml
            install_lxml = False
        except ImportError:
            install_lxml = True
        if install_lxml:
            print "You are missing the lxml package.  Installing."
            import pip
            rv = pip.main(["install", "lxml"])
            if rv == 1:
                print "Unable to install lxml.  Please report this bug to yt-users."
                sys.exit(1)
        print
        print "All done!"
        print
        print "You're now set up to use the 'yt pasteboard' command"
        print "as well as develop using Mercurial and BitBucket."
        print
        print "Good luck!"

    @cmdln.option("-o", "--open-browser", action="store_true",
                  default = False, dest='open_browser',
                  help="Open a web browser.")
    @cmdln.option("-p", "--port", action="store",
                  default = 0, dest='port',
                  help="Port to listen on")
    @cmdln.option("-f", "--find", action="store_true",
                  default = False, dest="find",
                  help="At startup, find all *.hierarchy files in the CWD")
    @cmdln.option("-d", "--debug", action="store_true",
                  default = False, dest="debug",
                  help="Add a debugging mode for cell execution")
    def do_serve(self, subcmd, opts):
        """
        Run the Web GUI Reason
        """
        # We have to do a couple things.
        # First, we check that YT_DEST is set.
        if "YT_DEST" not in os.environ:
            print
            print "*** You must set the environment variable YT_DEST ***"
            print "*** to point to the installation location!        ***"
            print
            sys.exit(1)
        if opts.port == 0:
            # This means, choose one at random.  We do this by binding to a
            # socket and allowing the OS to choose the port for that socket.
            import socket
            sock = socket.socket()
            sock.bind(('', 0))
            opts.port = sock.getsockname()[-1]
            del sock
        elif opts.port == '-1':
            port = raw_input("Desired yt port? ")
            try:
                opts.port = int(port)
            except ValueError:
                print "Please try a number next time."
                return 1
        base_extjs_path = os.path.join(os.environ["YT_DEST"], "src")
        if not os.path.isfile(os.path.join(base_extjs_path, "ext-resources", "ext-all.js")):
            print
            print "*** You are missing the ExtJS support files. You  ***"
            print "*** You can get these by either rerunning the     ***"
            print "*** install script installing, or downloading     ***"
            print "*** them manually.                                ***"
            print
            sys.exit(1)
        from yt.config import ytcfg;ytcfg["yt","__withinreason"]="True"
        import yt.utilities.bottle as bottle
        from yt.gui.reason.extdirect_repl import ExtDirectREPL
        from yt.gui.reason.bottle_mods import uuid_serve_functions, PayloadHandler
        hr = ExtDirectREPL(base_extjs_path)
        hr.debug = PayloadHandler.debug = opts.debug
        if opts.find:
            # We just have to find them and store references to them.
            command_line = ["pfs = []"]
            for fn in sorted(glob.glob("*/*.hierarchy")):
                command_line.append("pfs.append(load('%s'))" % fn[:-10])
            hr.execute("\n".join(command_line))
        bottle.debug()
        uuid_serve_functions(open_browser=opts.open_browser,
                    port=int(opts.port), repl=hr)

    
    def _do_remote(self, subcmd, opts):
        import getpass, sys, socket, time, webbrowser
        import yt.utilities.pexpect as pex

        host = raw_input('Hostname: ')
        user = raw_input('User: ')
        password = getpass.getpass('Password: ')

        sock = socket.socket()
        sock.bind(('', 0))
        port = sock.getsockname()[-1]
        del sock

        child = pex.spawn('ssh -L %s:localhost:%s -l %s %s'%(port, port, user, host))
        ssh_newkey = 'Are you sure you want to continue connecting'
        i = child.expect([pex.TIMEOUT, ssh_newkey, 'password: '])
        if i == 0: # Timeout
            print 'ERROR!'
            print 'SSH could not login. Here is what SSH said:'
            print child.before, child.after
            return 1
        if i == 1: # SSH does not have the public key. Just accept it.
            child.sendline ('yes')
            child.expect ('password: ')
            i = child.expect([pex.TIMEOUT, 'password: '])
            if i == 0: # Timeout
                print 'ERROR!'
                print 'SSH could not login. Here is what SSH said:'
                print child.before, child.after
                return 1
        print "Sending password"
        child.sendline(password)
        del password
        print "Okay, sending serving command"
        child.sendline('yt serve -p -1')
        print "Waiting ..."
        child.expect('Desired yt port?')
        child.sendline("%s" % port)
        child.expect('     http://localhost:([0-9]*)/(.+)/\r')
        print "Got:", child.match.group(1), child.match.group(2)
        port, urlprefix = child.match.group(1), child.match.group(2)
        print "Sleeping one second and opening browser"
        time.sleep(1)
        webbrowser.open("http://localhost:%s/%s/" % (port, urlprefix))
        print "Press Ctrl-C to terminate session"
        child.readlines()
        while 1:
            time.sleep(1)

    @cmdln.option("-R", "--repo", action="store", type="string",
                  dest="repo", default=".", help="Repository to upload")
    def do_hubsubmit(self, subcmd, opts):
        """
        Submit a mercurial repository to the yt Hub
        (http://hub.yt-project.org/), creating a BitBucket repo in the process
        if necessary.

        ${cmd_usage}
        ${cmd_option_list}
        """
        import imp
        from mercurial import hg, ui, commands, error, config
        uri = "http://hub.yt-project.org/3rdparty/API/api.php"
        supp_path = _get_yt_supp()
        try:
            result = imp.find_module("cedit", [supp_path])
        except ImportError:
            print "I was unable to find the 'cedit' module in %s" % (supp_path)
            print "This may be due to a broken checkout."
            print "Sorry, but I'm going to bail."
            sys.exit(1)
        cedit = imp.load_module("cedit", *result)
        try:
            result = imp.find_module("hgbb", [supp_path + "/hgbb"])
        except ImportError:
            print "I was unable to find the 'hgbb' module in %s" % (supp_path)
            print "This may be due to a broken checkout."
            print "Sorry, but I'm going to bail."
            sys.exit(1)
        hgbb = imp.load_module("hgbb", *result)
        uu = ui.ui()
        try:
            repo = hg.repository(uu, opts.repo)
            conf = config.config()
            if os.path.exists(os.path.join(opts.repo,".hg","hgrc")):
                conf.read(os.path.join(opts.repo, ".hg", "hgrc"))
            needs_bb = True
            if "paths" in conf.sections():
                default = conf['paths'].get("default", "")
                if default.startswith("bb://") or "bitbucket.org" in default:
                    needs_bb = False
                    bb_url = default
                else:
                    for alias, value in conf["paths"].items():
                        if value.startswith("bb://") or "bitbucket.org" in value:
                            needs_bb = False
                            bb_url = value
                            break
        except error.RepoError:
            print "Unable to find repo at:"
            print "   %s" % (os.path.abspath(opts.repo))
            print
            print "Would you like to initialize one?  If this message"
            print "surprises you, you should perhaps press Ctrl-C to quit."
            print "Otherwise, type 'yes' at the prompt."
            print
            loki = raw_input("Create repo? ")
            if loki.upper().strip() != "YES":
                print "Okay, rad -- we'll let you handle it and get back to",
                print " us."
                return 1
            commands.init(uu, dest=opts.repo)
            repo = hg.repository(uu, opts.repo)
            commands.add(uu, repo)
            commands.commit(uu, repo, message="Initial automated import by yt")
            needs_bb = True
        if needs_bb:
            print
            print "Your repository is not yet on BitBucket, as near as I can tell."
            print "Would you like to create a repository there and upload to it?"
            print "Without this, I don't know what URL to submit!"
            print
            print "Type 'yes' to accept."
            print
            loki = raw_input("Upload to BitBucket? ")
            if loki.upper().strip() != "YES": return 1
            hgrc_path = [cedit.config.defaultpath("user", uu)]
            hgrc_path = cedit.config.verifypaths(hgrc_path)
            uu.readconfig(hgrc_path[0])
            bb_username = uu.config("bb", "username", None)
            if bb_username is None:
                print "Can't find your Bitbucket username.  Run the command:"
                print
                print "$ yt bootstrap_dev"
                print
                print "to get set up and ready to go."
                return 1
            bb_repo_name = os.path.basename(os.path.abspath(opts.repo))
            print
            print "I am now going to create the repository:"
            print "    ", bb_repo_name
            print "on BitBucket.org and upload this repository to that."
            print "If that is not okay, please press Ctrl-C to quit."
            print
            loki = raw_input("Press Enter to continue.")
            data = dict(name=bb_repo_name)
            hgbb._bb_apicall(uu, 'repositories', data)
            print
            print "Created repository!  Now I will set this as the default path."
            print
            bb_url = "https://%s@bitbucket.org/%s/%s" % (
                        bb_username, bb_username, bb_repo_name)
            cedit.config.addsource(uu, repo, "default", bb_url)
            commands.push(uu, repo, bb_url)
        if bb_url.startswith("bb://"):
            bb_username, bb_repo_name = bb_url.split("/")[-2:]
            bb_url = "https://%s@bitbucket.org/%s/%s" % (
                bb_username, bb_username, bb_repo_name)
        # Now we can submit
        import xml.etree.ElementTree as etree
        print
        print "Okay.  Now we're ready to submit to the Hub."
        print "Remember, you can go to the Hub at any time at"
        print " http://hub.yt-project.org/"
        print
        print "(Especially if you don't have a user yet!  We can wait.)"
        print
        hub_username = raw_input("What is your Hub username? ")
        hub_password = getpass.getpass("What is your Hub password? ")
        data = urllib.urlencode(dict(fn = "list",
                                     username=hub_username,
                                     password=hub_password))
        req = urllib2.Request(uri, data)
        rv = urllib2.urlopen(req).read()
        try:
            cats = etree.fromstring(rv)
        except:
            print "I think you entered your password wrong.  Please check!"
            return

        categories = {}

        for cat in cats.findall("./cate"):
            cat_id = int(cat.findall("id")[0].text)
            cat_name = cat.findall("name")[0].text
            categories[cat_id] = cat_name

        print
        for i, n in sorted(categories.items()):
            print "%i. %s" % (i, n)
        print
        cat_id = int(raw_input("Which category number does your script fit into? "))
        print
        print "What is the title of your submission? (Usually a repository name) "
        title = raw_input("Title? ")
        print
        print "What tags should be applied to this submission?  Separate with commas."
        print "(e.g., enzo, flash, gadget, ramses, nyx, yt, visualization, analysis,"
        print " utility, cosmology)"
        print
        tags = raw_input("Tags? ")
        print
        print "Give us a very brief summary of the project -- enough to get someone"
        print "interested enough to click the link and see what it's about.  This"
        print "should be a few sentences at most."
        print
        summary = raw_input("Summary? ")
        print
        print "Okay, we're going to submit!  Press enter to submit, Ctrl-C to back out."
        print
        loki = raw_input()

        data = urllib.urlencode(dict(fn = "post",
                                     username=hub_username, password=hub_password,
                                     url = bb_url, category = cat_id, title = title,
                                     content = summary, tags = tags))
        req = urllib2.Request(uri, data)
        rv = urllib2.urlopen(req).read()
        print rv

    def do_upload_image(self, subcmd, opts, filename):
        """
        Upload an image to imgur.com.  Must be PNG.

        ${cmd_usage} 
        ${cmd_option_list}
        """
        if not filename.endswith(".png"):
            print "File must be a PNG file!"
            return 1
        import base64, json, pprint
        image_data = base64.b64encode(open(filename).read())
        api_key = 'f62d550859558f28c4c214136bc797c7'
        parameters = {'key':api_key, 'image':image_data, type:'base64',
                      'caption': "",
                      'title': "%s uploaded by yt" % filename}
        data = urllib.urlencode(parameters)
        req = urllib2.Request('http://api.imgur.com/2/upload.json', data)
        try:
            response = urllib2.urlopen(req).read()
        except urllib2.HTTPError as e:
            print "ERROR", e
            return {'uploaded':False}
        rv = json.loads(response)
        if 'upload' in rv and 'links' in rv['upload']:
            print
            print "Image successfully uploaded!  You can find it at:"
            print "    %s" % (rv['upload']['links']['imgur_page'])
            print
            print "If you'd like to delete it, visit this page:"
            print "    %s" % (rv['upload']['links']['delete_page'])
            print
        else:
            print
            print "Something has gone wrong!  Here is the server response:"
            print
            pprint.pprint(rv)

def run_main():
    for co in ["--parallel", "--paste"]:
        if co in sys.argv: del sys.argv[sys.argv.index(co)]
    YT = YTCommands()
    sys.exit(YT.main())

if __name__ == "__main__": run_main()<|MERGE_RESOLUTION|>--- conflicted
+++ resolved
@@ -472,58 +472,6 @@
             hp.make_profiles()
         if opts.make_projections:
             hp.make_projections()
-<<<<<<< HEAD
-
-    @add_cmd_options(["maxw", "minw", "proj", "axis", "field", "weight",
-                      "zlim", "nframes", "output", "cmap", "uboxes", "dex",
-                      "text"])
-    def do_zoomin(self, subcmd, opts, arg):
-        """
-        Create a set of zoomin frames
-
-        ${cmd_option_list}
-        """
-        pf = _fix_pf(arg)
-        min_width = opts.min_width * pf.h.get_smallest_dx()
-        if opts.axis == 4:
-            axes = range(3)
-        else:
-            axes = [opts.axis]
-        pc = PlotCollection(pf)
-        for ax in axes: 
-            if opts.projection: p = pc.add_projection(opts.field, ax,
-                                    weight_field=opts.weight)
-            else: p = pc.add_slice(opts.field, ax)
-            if opts.unit_boxes: p.modify["units"](factor=8)
-            if opts.text is not None:
-                p.modify["text"](
-                    (0.02, 0.05), opts.text.replace(r"\n", "\n"),
-                    text_args=dict(size="medium", color="w"))
-        pc.set_width(opts.max_width,'1')
-        # Check the output directory
-        if not os.path.isdir(opts.output):
-            os.mkdir(opts.output)
-        # Figure out our zoom factor
-        # Recall that factor^nframes = min_width / max_width
-        # so factor = (log(min/max)/log(nframes))
-        mylog.info("min_width: %0.3e max_width: %0.3e nframes: %0.3e",
-                   min_width, opts.max_width, opts.nframes)
-        factor=10**(math.log10(min_width/opts.max_width)/opts.nframes)
-        mylog.info("Zoom factor: %0.3e", factor)
-        w = 1.0
-        for i in range(opts.nframes):
-            mylog.info("Setting width to %0.3e", w)
-            mylog.info("Saving frame %06i",i)
-            pc.set_width(w,"1")
-            if opts.zlim:
-                pc.set_zlim(*opts.zlim)
-            if opts.dex:
-                pc.set_zlim('min', None, opts.dex)
-            pc.set_cmap(opts.cmap)
-            pc.save(os.path.join(opts.output,"%s_frame%06i" % (pf,i)))
-            w = factor**i
-=======
->>>>>>> bd3e4434
 
     @add_cmd_options(["width", "unit", "bn", "proj", "center",
                       "zlim", "axis", "field", "weight", "skip",
