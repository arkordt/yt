import numpy as np
from yt.testing import \
<<<<<<< HEAD
    fake_random_pf, assert_equal, assert_array_less, \
    YTArray, fake_amr_pf
=======
    fake_random_ds, assert_equal, assert_array_less, \
    YTArray
>>>>>>> 2dd4af1f
from yt.utilities.math_utils import periodic_dist


def setup():
    from yt.config import ytcfg
    ytcfg["yt", "__withintesting"] = "True"

def test_point_selector():
    # generate fake amr data
    pf = fake_random_pf(64, nprocs=51)
    assert(all(pf.periodicity))

    dd = pf.h.all_data()
    positions = np.array([dd[ax] for ax in 'xyz'])
    delta = 0.5*np.array([dd['d'+ax] for ax in 'xyz'])
    # ensure cell centers and corners always return one and 
    # only one point object
    for p in positions:
        data = pf.point(p)
        assert_equal(data["ones"].shape[0], 1) 
    for p in positions - delta:
        data = pf.point(p)
        assert_equal(data["ones"].shape[0], 1)
    for p in positions + delta:
        data = pf.point(p)
        assert_equal(data["ones"].shape[0], 1)
 
def test_sphere_selector():
    # generate fake data with a number of non-cubical grids
    ds = fake_random_ds(64, nprocs=51)
    assert(all(ds.periodicity))

    # aligned tests
    spheres = [ [0.0, 0.0, 0.0],
                [0.5, 0.5, 0.5],
                [1.0, 1.0, 1.0],
                [0.25, 0.75, 0.25] ]

    for center in spheres:
        data = ds.sphere(center, 0.25)
        # WARNING: this value has not be externally verified
        dd = ds.all_data()
        dd.set_field_parameter("center", ds.arr(center, 'code_length'))
        n_outside = (dd["radius"] >= 0.25).sum()
        assert_equal(data["radius"].size + n_outside, dd["radius"].size)

        positions = np.array([data[ax] for ax in 'xyz'])
        centers = np.tile(data.center, data['x'].shape[0]).reshape(
                          data['x'].shape[0], 3).transpose()
        dist = periodic_dist(positions, centers,
                             ds.domain_right_edge-ds.domain_left_edge,
                             ds.periodicity)
        # WARNING: this value has not been externally verified
        yield assert_array_less, dist, 0.25

def test_ellipsoid_selector():
    # generate fake data with a number of non-cubical grids
    ds = fake_random_ds(64, nprocs=51)
    assert(all(ds.periodicity))

    ellipsoids = [ [0.0, 0.0, 0.0],
                   [0.5, 0.5, 0.5],
                   [1.0, 1.0, 1.0],
                   [0.25, 0.75, 0.25] ]

    # spherical ellipsoid tests
    ratios = 3*[0.25]
    for center in ellipsoids:
        data = ds.ellipsoid(center, ratios[0], ratios[1], ratios[2], 
                              np.array([1., 0., 0.]), 0.)
        data.get_data()

        dd = ds.all_data()
        dd.set_field_parameter("center", ds.arr(center, "code_length"))
        n_outside = (dd["radius"] >= ratios[0]).sum()
        assert_equal(data["radius"].size + n_outside, dd["radius"].size)

        positions = np.array([data[ax] for ax in 'xyz'])
        centers = np.tile(data.center, 
                          data.shape[0]).reshape(data.shape[0], 3).transpose()
        dist = periodic_dist(positions, centers,
                             ds.domain_right_edge-ds.domain_left_edge,
                             ds.periodicity)
        # WARNING: this value has not been externally verified
        yield assert_array_less, dist, ratios[0]

    # aligned ellipsoid tests
    ratios = [0.25, 0.1, 0.1]
    for center in ellipsoids: 
        data = ds.ellipsoid(center, ratios[0], ratios[1], ratios[2], 
                              np.array([1., 0., 0.]), 0.)
        
        # hack to compute elliptic distance
        dist2 = np.zeros(data["ones"].shape[0])
        for i,ax in enumerate('xyz'):
            positions = np.zeros((3,data["ones"].shape[0]))
            positions[i,:] = data[ax]
            centers = np.zeros((3,data["ones"].shape[0]))
            centers[i,:] = center[i]
            dist2 += (periodic_dist(positions, centers,
                                   ds.domain_right_edge-ds.domain_left_edge,
                                   ds.periodicity)/ratios[i])**2
        # WARNING: this value has not been externally verified
        yield assert_array_less, dist2, 1.0

def test_slice_selector():
    # generate fake data with a number of non-cubical grids
    ds = fake_random_ds(64, nprocs=51)
    assert(all(ds.periodicity))

    for i,d in enumerate('xyz'):
        for coord in np.arange(0.0,1.0,0.1):
            data = ds.slice(i, coord)
            data.get_data()
            v = data[d].to_ndarray()
            yield assert_equal, data.shape[0], 64**2
            yield assert_equal, data["ones"].shape[0], 64**2
            yield assert_array_less, np.abs(v - coord), 1./128.+1e-6

def test_cutting_plane_selector():
    # generate fake data with a number of non-cubical grids
    ds = fake_random_ds(64, nprocs=51)
    assert(all(ds.periodicity))

    # test cutting plane against orthogonal plane
    for i,d in enumerate('xyz'):
        norm = np.zeros(3)
        norm[i] = 1.0

        for coord in np.arange(0, 1.0, 0.1):
            center = np.zeros(3)
            center[i] = coord

            data = ds.slice(i, coord)
            data.get_data()
            data2 = ds.cutting(norm, center)
            data2.get_data()

            assert(data.shape[0] == data2.shape[0])

            cells1 = np.lexsort((data['x'],data['y'],data['z']))
            cells2 = np.lexsort((data2['x'],data2['y'],data2['z']))
            for d2 in 'xyz':
                yield assert_equal, data[d2][cells1], data2[d2][cells2]

#def test_region_selector():
#
#def test_disk_selector():
#
#def test_orthoray_selector():
#
#def test_ray_selector():<|MERGE_RESOLUTION|>--- conflicted
+++ resolved
@@ -1,12 +1,6 @@
 import numpy as np
 from yt.testing import \
-<<<<<<< HEAD
-    fake_random_pf, assert_equal, assert_array_less, \
-    YTArray, fake_amr_pf
-=======
-    fake_random_ds, assert_equal, assert_array_less, \
-    YTArray
->>>>>>> 2dd4af1f
+    fake_random_ds, assert_equal, assert_array_less
 from yt.utilities.math_utils import periodic_dist
 
 
