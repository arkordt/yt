"""
A plotting mechanism based on the idea of a "window" into the data.

Author: J. S. Oishi <jsoishi@gmail.com>
Affiliation: KIPAC/SLAC/Stanford
Author: Nathan Goldbaum <goldbaum@ucolick.org>
Affiliation: UCSC Astronomy
Homepage: http://yt-project.org/
License:
  Copyright (C) 2010-2011 J. S. Oishi.  All Rights Reserved.

  This file is part of yt.

  yt is free software; you can redistribute it and/or modify
  it under the terms of the GNU General Public License as published by
  the Free Software Foundation; either version 3 of the License, or
  (at your option) any later version.

  This program is distributed in the hope that it will be useful,
  but WITHOUT ANY WARRANTY; without even the implied warranty of
  MERCHANTABILITY or FITNESS FOR A PARTICULAR PURPOSE.  See the
  GNU General Public License for more details.

  You should have received a copy of the GNU General Public License
  along with this program.  If not, see <http://www.gnu.org/licenses/>.
"""
import base64
import numpy as np
import matplotlib
import cStringIO
import types
import __builtin__

from matplotlib.mathtext import MathTextParser
from distutils import version
from functools import wraps

from ._mpl_imports import \
    FigureCanvasAgg, FigureCanvasPdf, FigureCanvasPS
from .color_maps import yt_colormaps, is_colormap
from .image_writer import \
    write_image, apply_colormap
from .fixed_resolution import \
    FixedResolutionBuffer, \
    ObliqueFixedResolutionBuffer, \
    OffAxisProjectionFixedResolutionBuffer
from .plot_modifications import get_smallest_appropriate_unit, \
    callback_registry
from .tick_locators import LogLocator, LinearLocator
from .base_plot_types import ImagePlotMPL

from yt.utilities.delaunay.triangulate import Triangulation as triang
from yt.config import ytcfg
from yt.funcs import \
    mylog, defaultdict, iterable, ensure_list, \
    fix_axis, get_image_suffix
from yt.utilities.lib import write_png_to_string
from yt.utilities.definitions import \
    x_dict, x_names, \
    y_dict, y_names, \
    axis_names, \
    axis_labels
from yt.utilities.math_utils import \
    ortho_find
from yt.utilities.parallel_tools.parallel_analysis_interface import \
    GroupOwnership
from yt.data_objects.time_series import \
    TimeSeriesData

# Some magic for dealing with pyparsing being included or not
# included in matplotlib (not in gentoo, yes in everything else)
# Also accounting for the fact that in 1.2.0, pyparsing got renamed.
try:
    if version.LooseVersion(matplotlib.__version__) < version.LooseVersion("1.2.0"):
        from matplotlib.pyparsing import ParseFatalException
    else:
        from matplotlib.pyparsing_py2 import ParseFatalException
except ImportError:
    from pyparsing import ParseFatalException

def invalidate_data(f):
    @wraps(f)
    def newfunc(*args, **kwargs):
        rv = f(*args, **kwargs)
        args[0]._data_valid = False
        args[0]._plot_valid = False
        args[0]._recreate_frb()
        if args[0]._initfinished:
            args[0]._setup_plots()
        return rv
    return newfunc

def invalidate_plot(f):
    @wraps(f)
    def newfunc(*args, **kwargs):
        rv = f(*args, **kwargs)
        args[0]._plot_valid = False
        args[0]._setup_plots()
        return rv
    return newfunc

def apply_callback(f):
    @wraps(f)
    def newfunc(*args, **kwargs):
        rv = f(*args[1:], **kwargs)
        args[0]._callbacks.append((f.__name__,(args,kwargs)))
        return rv
    return newfunc

field_transforms = {}

class CallbackWrapper(object):
    def __init__(self, viewer, window_plot, frb, field):
        self.frb = frb
        self.data = frb.data_source
        self._axes = window_plot.axes
        self._figure = window_plot.figure
        if len(self._axes.images) > 0:
            self.image = self._axes.images[0]
        if frb.axis < 3:
            DD = frb.pf.domain_width
            xax = x_dict[frb.axis]
            yax = y_dict[frb.axis]
            self._period = (DD[xax], DD[yax])
        self.pf = frb.pf
        self.xlim = viewer.xlim
        self.ylim = viewer.ylim
        if 'OffAxisSlice' in viewer._plot_type:
            self._type_name = "CuttingPlane"
        else:
            self._type_name = viewer._plot_type
 
class FieldTransform(object):
    def __init__(self, name, func, locator):
        self.name = name
        self.func = func
        self.locator = locator
        field_transforms[name] = self

    def __call__(self, *args, **kwargs):
        return self.func(*args, **kwargs)

    def ticks(self, mi, ma):
        try:
            ticks = self.locator(mi, ma)
        except:
            ticks = []
        return ticks

log_transform = FieldTransform('log10', np.log10, LogLocator())
linear_transform = FieldTransform('linear', lambda x: x, LinearLocator())

def StandardWidth(axis, width, depth, pf):
    if width is None:
        # Default to code units
        if not iterable(axis):
            width = ((pf.domain_width[x_dict[axis]], '1'),
                     (pf.domain_width[y_dict[axis]], '1'))
        else:
            # axis is actually the normal vector
            # for an off-axis data object.
            width = ((pf.domain_width.min(), '1'),
                     (pf.domain_width.min(), '1'))
    elif iterable(width): 
        if isinstance(width[1], str):
            width = (width, width)
        elif isinstance(width[1], (long, int, float)):
            width = ((width[0], '1'), (width[1], '1'))
    else:
        width = ((width, '1'), (width, '1'))
    if depth is not None:
        if iterable(depth) and isinstance(depth[1], str):
            depth = (depth,)
        elif iterable(depth):
            raise RuntimeError("Depth must be a float or a (width,\"unit\") tuple")
        else:
            depth = ((depth, '1'),)
        width += depth
    return width

def StandardCenter(center, pf):
    if isinstance(center,str):
        if center.lower() == 'm' or center.lower() == 'max':
            v, center = pf.h.find_max("Density")
        elif center.lower() == "c" or center.lower() == "center":
            center = (pf.domain_left_edge + pf.domain_right_edge) / 2
        else:
            raise RuntimeError('center keyword \"%s\" not recognized'%center)
    return center

def GetWindowParameters(axis, center, width, pf):
    width = StandardWidth(axis, width, None, pf)
    center = StandardCenter(center, pf)
    units = (width[0][1], width[1][1])
    bounds = (center[x_dict[axis]]-width[0][0]/pf[units[0]]/2,  
              center[x_dict[axis]]+width[0][0]/pf[units[0]]/2, 
              center[y_dict[axis]]-width[1][0]/pf[units[1]]/2, 
              center[y_dict[axis]]+width[1][0]/pf[units[1]]/2)
    return (bounds, center, units)

def GetObliqueWindowParameters(normal, center, width, pf, depth=None):
    width = StandardWidth(normal, width, depth, pf)
    center = StandardCenter(center, pf)

    if len(width) == 2:
        # Transforming to the cutting plane coordinate system
        center = np.array(center)
        center = (center - pf.domain_left_edge)/pf.domain_width - 0.5
        (normal,perp1,perp2) = ortho_find(normal)
        mat = np.transpose(np.column_stack((perp1,perp2,normal)))
        center = np.dot(mat,center)
    
        units = (width[0][1], width[1][1])
        bounds = (-width[0][0]/pf[units[0]]/2, width[0][0]/pf[units[0]]/2, 
                  -width[1][0]/pf[units[1]]/2, width[1][0]/pf[units[1]]/2)
    else:
        units = (width[0][1], width[1][1], width[2][1])
        bounds = (-width[0][0]/pf[units[0]]/2, width[0][0]/pf[units[0]]/2, 
                  -width[1][0]/pf[units[1]]/2, width[1][0]/pf[units[1]]/2, 
                  -width[2][0]/pf[units[2]]/2, width[2][0]/pf[units[2]]/2)
    return (bounds, center, units)

class PlotWindow(object):
    r"""
    PlotWindow(data_source, bounds, buff_size=(800,800), antialias = True)
    
    A ploting mechanism based around the concept of a window into a
    data source. It can have arbitrary fields, each of which will be
    centered on the same viewpoint, but will have individual zlimits. 
    
    The data and plot are updated separately, and each can be
    invalidated as the object is modified.
    
    Data is handled by a FixedResolutionBuffer object.

    Parameters
    ----------
    data_source : :class:`yt.data_objects.data_containers.AMRProjBase` or :class:`yt.data_objects.data_containers.AMRSliceBase`
        This is the source to be pixelized, which can be a projection or a
        slice.  (For cutting planes, see
        `yt.visualization.fixed_resolution.ObliqueFixedResolutionBuffer`.)
    bounds : sequence of floats
        Bounds are the min and max in the image plane that we want our
        image to cover.  It's in the order of (xmin, xmax, ymin, ymax),
        where the coordinates are all in the appropriate code units.
    buff_size : sequence of ints
        The size of the image to generate.
    antialias : boolean
        This can be true or false.  It determines whether or not sub-pixel
        rendering is used during data deposition.

    """
    _plot_valid = False
    _colorbar_valid = False
    _contour_info = None
    _vector_info = None
    _frb = None
    def __init__(self, data_source, bounds, buff_size=(800,800), antialias=True, 
                 periodic=True, origin='center-window', oblique=False, fontsize=15):
        if not hasattr(self, "pf"):
            self.pf = data_source.pf
            ts = self._initialize_dataset(self.pf) 
            self.ts = ts
        self._initfinished = False
        self.center = None
        self.plots = {}
        self._periodic = periodic
        self.oblique = oblique
        self.data_source = data_source
        self.buff_size = buff_size
        self.antialias = antialias
        self.set_window(bounds) # this automatically updates the data and plot
        self.origin = origin
        self.fontsize = fontsize
        if self.data_source.center is not None and oblique == False:
            center = [self.data_source.center[i] for i in range(len(self.data_source.center)) if i != self.data_source.axis]
            self.set_center(center)
        self._initfinished = True

    def _initialize_dataset(self, ts):
        if not isinstance(ts, TimeSeriesData):
            if not iterable(ts): ts = [ts]
            ts = TimeSeriesData(ts)
        return ts

    def __iter__(self):
        for pf in self.ts:
            mylog.warning("Switching to %s", pf)
            self._switch_pf(pf)
            yield self

    def piter(self, *args, **kwargs):
        for pf in self.ts.piter(*args, **kwargs):
            self._switch_pf(pf)
            yield self

    def _switch_pf(self, new_pf):
        ds = self.data_source
        name = ds._type_name
        kwargs = dict((n, getattr(ds, n)) for n in ds._con_args)
        new_ds = getattr(new_pf.h, name)(**kwargs)
        self.pf = new_pf
        self.data_source = new_ds
        self._data_valid = self._plot_valid = False
        self._recreate_frb()
        self._setup_plots()

    def __getitem__(self, item):
        return self.plots[item]

    def _recreate_frb(self):
        old_fields = None
        if self._frb is not None:
            old_fields = self._frb.keys()
        if hasattr(self,'zlim'):
            bounds = self.xlim+self.ylim+self.zlim
        else:
            bounds = self.xlim+self.ylim
        self._frb = self._frb_generator(self.data_source,
                                        bounds, self.buff_size,
                                        self.antialias,
                                        periodic=self._periodic)
        if old_fields is None:
            self._frb._get_data_source_fields()
        else:
            for key in old_fields: self._frb[key]
        self._data_valid = True
        
    def _setup_plots(self):
        pass

    @property
    def fields(self):
        return self._frb.data.keys()

    @property
    def width(self):
        Wx = self.xlim[1] - self.xlim[0]
        Wy = self.ylim[1] - self.ylim[0]
        return (Wx, Wy)

    @property
    def bounds(self):
        return self.xlim+self.ylim

    @invalidate_data
    def zoom(self, factor):
        r"""This zooms the window by *factor*.

        Parameters
        ----------
        factor : float
            multiplier for the current width

        """
        Wx, Wy = self.width
        centerx = self.xlim[0] + Wx*0.5
        centery = self.ylim[0] + Wy*0.5
        nWx, nWy = Wx/factor, Wy/factor
        self.xlim = (centerx - nWx*0.5, centerx + nWx*0.5)
        self.ylim = (centery - nWy*0.5, centery + nWy*0.5)
                    

    @invalidate_data
    def pan(self, deltas):
        r"""Pan the image by specifying absolute code unit coordinate deltas.
        
        Parameters
        ----------
        deltas : sequence of floats
            (delta_x, delta_y) in *absolute* code unit coordinates

        """
        self.xlim = (self.xlim[0] + deltas[0], self.xlim[1] + deltas[0])
        self.ylim = (self.ylim[0] + deltas[1], self.ylim[1] + deltas[1])

    @invalidate_data
    def pan_rel(self, deltas):
        r"""Pan the image by specifying relative deltas, to the FOV.
        
        Parameters
        ----------
        deltas : sequence of floats
            (delta_x, delta_y) in *relative* code unit coordinates

        """
        Wx, Wy = self.width
        self.xlim = (self.xlim[0] + Wx*deltas[0], self.xlim[1] + Wx*deltas[0])
        self.ylim = (self.ylim[0] + Wy*deltas[1], self.ylim[1] + Wy*deltas[1])

    @invalidate_data
    def set_window(self, bounds):
        """Set the bounds of the plot window.
        This is normally only called internally, see set_width.
        

        Parameters
        ----------

        bounds : a four element sequence of floats
            The x and y bounds, in the format (x0, x1, y0, y1)

        """
        if self.center is not None:
            dx = bounds[1] - bounds[0]
            dy = bounds[3] - bounds[2]
            self.xlim = (self.center[0] - dx/2., self.center[0] + dx/2.)
            self.ylim = (self.center[1] - dy/2., self.center[1] + dy/2.)
        else:
            self.xlim = tuple(bounds[0:2])
            self.ylim = tuple(bounds[2:4])
            if len(bounds) == 6:
                self.zlim = tuple(bounds[4:6])
        mylog.info("xlim = %f %f" %self.xlim)
        mylog.info("ylim = %f %f" %self.ylim)
        if hasattr(self,'zlim'):
            mylog.info("zlim = %f %f" %self.zlim)

    @invalidate_data
    def set_width(self, width, unit = '1'):
        """set the width of the plot window

        parameters
        ----------
        width : float, array of floats, (float, unit) tuple, or arry of (float, unit) tuples.
             Width can have four different formats to support windows with variable 
             x and y widths.  They are:
             
             ==================================     =======================
             format                                 example                
             ==================================     =======================
             (float, string)                        (10,'kpc')
             ((float, string), (float, string))     ((10,'kpc'),(15,'kpc'))
             float                                  0.2
             (float, float)                         (0.2, 0.3)
             ==================================     =======================
             
             For example, (10, 'kpc') requests a plot window that is 10 kiloparsecs 
             wide in the x and y directions, ((10,'kpc'),(15,'kpc')) requests a window 
             that is 10 kiloparsecs wide along the x axis and 15 kiloparsecs wide along 
             the y axis.  In the other two examples, code units are assumed, for example
             (0.2, 0.3) requests a plot that has an x width of 0.2 and a y width of 0.3 
             in code units.  If units are provided the resulting plot axis labels will  
             use the supplied units.
        unit : str
             the unit the width has been specified in.
             defaults to code units.  If width is a tuple this 
             argument is ignored

        """
        if width is not None:
            set_axes_unit = True
        else:
            set_axes_unit = False

        if isinstance(width, (int, long, float)):
            width = (width, unit)

        width = StandardWidth(self._frb.axis, width, None, self.pf)

        centerx = (self.xlim[1] + self.xlim[0])/2.
        centery = (self.ylim[1] + self.ylim[0])/2. 
        
        units = (width[0][1], width[1][1])

        if set_axes_unit:
            self._axes_unit_names = units
        else:
            self._axes_unit_names = None

        self.xlim = (centerx - width[0][0]/self.pf[units[0]]/2.,
                     centerx + width[0][0]/self.pf[units[0]]/2.)
        self.ylim = (centery - width[1][0]/self.pf[units[1]]/2.,
                     centery + width[1][0]/self.pf[units[1]]/2.)
        
        if hasattr(self,'zlim'):
            centerz = (self.zlim[1] + self.zlim[0])/2.
            mw = max([width[0][0], width[1][0]])
            self.zlim = (centerz - mw/2.,
                         centerz + mw/2.)

    @invalidate_data
    def set_center(self, new_center, unit = '1'):
        """Sets a new center for the plot window

        parameters
        ----------
        new_center : two element sequence of floats
            The coordinates of the new center of the image.
            If the unit keyword is not specified, the 
            coordinates are assumed to be in code units

        unit : string
            The name of the unit new_center is given in.

        """
        if new_center is None:
            self.center = None
        else:
            new_center = [c / self.pf[unit] for c in new_center]
            self.center = new_center
        self.set_window(self.bounds)

    @property
    def width(self):
        Wx = self.xlim[1] - self.xlim[0]
        Wy = self.ylim[1] - self.ylim[0]
        return (Wx, Wy)

    @invalidate_data
    def set_antialias(self,aa):
        self.antialias = aa

    @invalidate_plot
    def set_contour_info(self, field_name, n_cont = 8, colors = None,
                         logit = True):
        if field_name == "None" or n_cont == 0:
            self._contour_info = None
            return
        self._contour_info = (field_name, n_cont, colors, logit)

    @invalidate_plot
    def set_vector_info(self, skip, scale = 1):
        self._vector_info = (skip, scale)

    @invalidate_data
    def refresh(self):
        # invalidate_data will take care of everything
        pass

class PWViewer(PlotWindow):
    """A viewer for PlotWindows.

    """
    def __init__(self, *args,**kwargs):
        setup = kwargs.pop("setup", True)
        PlotWindow.__init__(self, *args,**kwargs)
        self._axes_unit_names = None
        self._callbacks = []
        self._field_transform = {}
        self._colormaps = defaultdict(lambda: 'algae')
        self.setup_callbacks()
        for field in self._frb.data.keys():
            finfo = self.data_source.pf._get_field_info(*field)
            if finfo.take_log:
                self._field_transform[field] = log_transform
            else:
                self._field_transform[field] = linear_transform

        if setup: self._setup_plots()

    @invalidate_plot
    def set_log(self, field, log):
        """set a field to log or linear.
        
        Parameters
        ----------
        field : string
            the field to set a transform
        log : boolean
            Log on/off.

        """
        if field == 'all':
            fields = self.plots.keys()
        else:
            fields = [field]
        for field in fields:
            if log:
                self._field_transform[field] = log_transform
            else:
                self._field_transform[field] = linear_transform

    @invalidate_plot
    def set_transform(self, field, name):
        if name not in field_transforms: 
            raise KeyError(name)
        self._field_transform[field] = field_transforms[name]

    @invalidate_plot
    def set_cmap(self, field, cmap_name):
        """set the colormap for one of the fields

        Parameters
        ----------
        field : string
            the field to set the colormap
            if field == 'all', applies to all plots.
        cmap_name : string
            name of the colormap

        """

        if field is 'all':
            fields = self.plots.keys()
        else:
            fields = [field]
        for field in fields:
            self._colorbar_valid = False
            self._colormaps[field] = cmap_name

    @invalidate_plot
    def set_zlim(self, field, zmin, zmax, dynamic_range=None):
        """set the scale of the colormap

        Parameters
        ----------
        field : string
            the field to set a colormap scale
            if field == 'all', applies to all plots.
        zmin : float
            the new minimum of the colormap scale. If 'min', will
            set to the minimum value in the current view.
        zmax : float
            the new maximum of the colormap scale. If 'max', will
            set to the maximum value in the current view.

        Keyword Parameters
        ------------------
        dyanmic_range : float (default: None)
            The dynamic range of the image.
            If zmin == None, will set zmin = zmax / dynamic_range
            If zmax == None, will set zmax = zmin * dynamic_range
            When dynamic_range is specified, defaults to setting
            zmin = zmax / dynamic_range.

        """
        if field is 'all':
            fields = self.plots.keys()
        else:
            fields = [field]
        for field in fields:
            myzmin = zmin
            myzmax = zmax
            if zmin == 'min':
                myzmin = self.plots[field].image._A.min()
            if zmax == 'max':
                myzmax = self.plots[field].image._A.max()
            if dynamic_range is not None:
                if zmax is None:
                    myzmax = myzmin * dynamic_range
                else:
                    myzmin = myzmax / dynamic_range

            self.plots[field].zmin = myzmin
            self.plots[field].zmax = myzmax

    def setup_callbacks(self):
        for key in callback_registry:
            ignored = ['PlotCallback','CoordAxesCallback','LabelCallback',
                       'UnitBoundaryCallback']
            if self._plot_type.startswith('OffAxis'):
                ignored += ['HopCirclesCallback','HopParticleCallback',
                            'ParticleCallback','ClumpContourCallback',
                            'GridBoundaryCallback']
            if self._plot_type == 'OffAxisProjection':
                ignored += ['VelocityCallback','MagFieldCallback',
                            'QuiverCallback','CuttingQuiverCallback',
                            'StreamlineCallback']
            if key in ignored: 
                continue
            cbname = callback_registry[key]._type_name
            CallbackMaker = callback_registry[key]
            callback = invalidate_plot(apply_callback(CallbackMaker))
            callback.__doc__ = CallbackMaker.__init__.__doc__
            self.__dict__['annotate_'+cbname] = types.MethodType(callback,self)

    @invalidate_plot
    def set_axes_unit(self, unit_name):
        r"""Set the unit for display on the x and y axes of the image.

        Parameters
        ----------
        unit_name : string or two element tuple of strings
            A unit, available for conversion in the parameter file, that the
            image extents will be displayed in.  If set to None, any previous
            units will be reset.  If the unit is None, the default is chosen.
            If unit_name is '1', 'u', or 'unitary', it will not display the 
            units, and only show the axes name. If unit_name is a tuple, the first
            element is assumed to be the unit for the x axis and the second element
            the unit for the y axis.

        Raises
        ------
        YTUnitNotRecognized
            If the unit is not known, this will be raised.

        Examples
        --------

        >>> p = ProjectionPlot(pf, "y", "Density")
        >>> p.show()
        >>> p.set_axes_unit("kpc")
        >>> p.show()
        >>> p.set_axes_unit(None)
        >>> p.show()
        """
        # blind except because it could be in conversion_factors or units
        if unit_name is not None:
            for un in unit_name:
                try:
                    self.pf[un]
                except KeyError: 
                    raise YTUnitNotRecognized(un)
        self._axes_unit_names = unit_name

    def get_metadata(self, field, strip_mathml = True, return_string = True):
        fval = self._frb[field]
        mi = fval.min()
        ma = fval.max()
        x_width = self.xlim[1] - self.xlim[0]
        y_width = self.ylim[1] - self.ylim[0]
        if self._axes_unit_names is None:
            unit = get_smallest_appropriate_unit(x_width, self.pf)
            unit = (unit, unit)
        else:
            unit = self._axes_unit_names
        units = self.get_field_units(field, strip_mathml)
        center = getattr(self._frb.data_source, "center", None)
        if center is None or self._frb.axis == 4:
            xc, yc, zc = -999, -999, -999
        else:
            center[x_dict[self._frb.axis]] = 0.5 * (
                self.xlim[0] + self.xlim[1])
            center[y_dict[self._frb.axis]] = 0.5 * (
                self.ylim[0] + self.ylim[1])
            xc, yc, zc = center
        if return_string:
            md = _metadata_template % dict(
                pf = self.pf,
                x_width = x_width*self.pf[unit[0]],
                y_width = y_width*self.pf[unit[1]],
                axes_unit_names = unit[0], colorbar_unit = units, 
                mi = mi, ma = ma, xc = xc, yc = yc, zc = zc)
        else:
            md = dict(pf = self.pf,
                      x_width = x_width*self.pf[unit[0]],
                      y_width = y_width*self.pf[unit[1]],
                      axes_unit_names = unit, colorbar_unit = units, 
                      mi = mi, ma = ma, xc = xc, yc = yc, zc = zc)
        return md

    def get_field_units(self, field, strip_mathml = True):
        ds = self._frb.data_source
        pf = self.pf
        field = self.data_source._determine_fields(field)[0]
        finfo = self.data_source.pf._get_field_info(*field)
        if ds._type_name in ("slice", "cutting"):
            units = finfo.get_units()
        elif ds._type_name == "proj" and (ds.weight_field is not None or 
                                        ds.proj_style == "mip"):
            units = finfo.get_units()
        elif ds._type_name == "proj":
            units = finfo.get_projected_units()
        else:
            units = ""
        if strip_mathml:
            units = units.replace(r"\rm{", "").replace("}","")
        return units


class PWViewerMPL(PWViewer):
    """Viewer using matplotlib as a backend via the WindowPlotMPL. 

    """
    _current_field = None
    _frb_generator = None
    _plot_type = None

    def __init__(self, *args, **kwargs):
        if self._frb_generator is None:
            self._frb_generator = kwargs.pop("frb_generator")
        if self._plot_type is None:
            self._plot_type = kwargs.pop("plot_type")
        PWViewer.__init__(self, *args, **kwargs)
        
    def _setup_origin(self):
        origin = self.origin
        axis_index = self.data_source.axis
        if isinstance(origin, basestring):
            origin = tuple(origin.split('-'))[:3]
        if 1 == len(origin):
            origin = ('lower', 'left') + origin
        elif 2 == len(origin) and origin[0] in set(['left','right','center']):
            o0map = {'left': 'lower', 'right': 'upper', 'center': 'center'}
            origin = (o0map[origin[0]],) + origin
        elif 2 == len(origin) and origin[0] in set(['lower','upper','center']):
            origin = (origin[0], 'center', origin[-1])
        assert origin[-1] in ['window', 'domain', 'native']

        if origin[2] == 'window':
            xllim, xrlim = self.xlim
            yllim, yrlim = self.ylim
        elif origin[2] == 'domain':
            xllim = self.pf.domain_left_edge[x_dict[axis_index]]
            xrlim = self.pf.domain_right_edge[x_dict[axis_index]]
            yllim = self.pf.domain_left_edge[y_dict[axis_index]]
            yrlim = self.pf.domain_right_edge[y_dict[axis_index]]
        elif origin[2] == 'native':
            return 0.0, 0.0
        else:
            mylog.warn("origin = {0}".format(origin))
            msg = ('origin keyword "{0}" not recognized, must declare "domain" '
                   'or "center" as the last term in origin.').format(self.origin)
            raise RuntimeError(msg)

        if origin[0] == 'lower':
            yc = yllim
        elif origin[0] == 'upper':
            yc = yrlim
        elif origin[0] == 'center':
            yc = (yllim + yrlim)/2.0
        else:
            mylog.warn("origin = {0}".format(origin))
            msg = ('origin keyword "{0}" not recognized, must declare "lower" '
                   '"upper" or "center" as the first term in origin.')
            msg = msg.format(self.origin)
            raise RuntimeError(msg)

        if origin[1] == 'left':
            xc = xllim
        elif origin[1] == 'right':
            xc = xrlim
        elif origin[1] == 'center':
            xc = (xllim + xrlim)/2.0
        else:
            mylog.warn("origin = {0}".format(origin))
            msg = ('origin keyword "{0}" not recognized, must declare "left" '
                   '"right" or "center" as the second term in origin.')
            msg = msg.format(self.origin)
            raise RuntimeError(msg)

        return xc, yc

    def _setup_plots(self):
        if self._current_field is not None:
            fields = [self._current_field]
        else:
            fields = self._frb.keys()
        self._colorbar_valid = True
        for f in self.fields:
            axis_index = self.data_source.axis

            xc, yc = self._setup_origin()

            if self._axes_unit_names is None:
                unit = get_smallest_appropriate_unit(self.xlim[1] - self.xlim[0], self.pf)
                (unit_x, unit_y) = (unit, unit)
            else:
                (unit_x, unit_y) = self._axes_unit_names

            extentx = [(self.xlim[i] - xc) * self.pf[unit_x] for i in (0,1)]
            extenty = [(self.ylim[i] - yc) * self.pf[unit_y] for i in (0,1)]

            extent = extentx + extenty

            if f in self.plots.keys():
                zlim = (self.plots[f].zmin, self.plots[f].zmax)
            else:
                zlim = (None, None)

            plot_aspect = (self.xlim[1] - self.xlim[0]) / (self.ylim[1] - self.ylim[0])
            
            # This sets the size of the figure, and defaults to making one of the dimensions smaller.
            # This should protect against giant images in the case of a very large aspect ratio.
            norm_size = 10.0
            cbar_frac = 0.0
            if plot_aspect > 1.0:
                size = (norm_size*(1.+cbar_frac), norm_size/plot_aspect)
            else:
                size = (plot_aspect*norm_size*(1.+cbar_frac), norm_size)

            # Correct the aspect ratio in case unit_x and unit_y are different
            aspect = self.pf[unit_x]/self.pf[unit_y]
            
            image = self._frb[f]

            self.plots[f] = WindowPlotMPL(image, self._field_transform[f].name, 
                                          self._colormaps[f], extent, aspect, 
                                          zlim, size)

            self.plots[f].cb = self.plots[f].figure.colorbar(
                self.plots[f].image, cax = self.plots[f].cax)

            axes_unit_labels = ['', '']
            for i, un in enumerate((unit_x, unit_y)):
                if un not in ['1', 'u', 'unitary']:
                    axes_unit_labels[i] = '\/\/('+un+')'
                    
            if self.oblique:
                labels = [r'$\rm{Image\/x'+axes_unit_labels[0]+'}$',
                          r'$\rm{Image\/y'+axes_unit_labels[1]+'}$']
            else:
                labels = [r'$\rm{'+axis_labels[axis_index][i]+
                          axes_unit_labels[i] + r'}$' for i in (0,1)]

            self.plots[f].axes.set_xlabel(labels[0],fontsize=self.fontsize)
            self.plots[f].axes.set_ylabel(labels[1],fontsize=self.fontsize)

            self.plots[f].axes.tick_params(labelsize=self.fontsize)

            colorbar_label = image.info['label']

            parser = MathTextParser('Agg')
            try:
                parser.parse(colorbar_label)
            except ParseFatalException, err:
                raise YTCannotParseUnitDisplayName(f, colorbar_label, str(err))
                
            self.plots[f].cb.set_label(colorbar_label, fontsize=self.fontsize)

            self.plots[f].cb.ax.tick_params(labelsize=self.fontsize)

            self.run_callbacks(f)

        self._plot_valid = True

    def run_callbacks(self, f):
        keys = self._frb.keys()
        for name, (args, kwargs) in self._callbacks:
            cbw = CallbackWrapper(self, self.plots[f], self._frb, f)
            CallbackMaker = callback_registry[name]
            callback = CallbackMaker(*args[1:], **kwargs)
            callback(cbw)
        for key in self._frb.keys():
            if key not in keys:
                del self._frb[key]

    @invalidate_plot
    def set_cmap(self, field, cmap):
        """set the colormap for one of the fields

        Parameters
        ----------
        field : string
            the field to set a transform
            if field == 'all', applies to all plots.
        cmap_name : string
            name of the colormap

        """
        if field == 'all':
            fields = self.plots.keys()
        else:
            fields = self.data_source._determine_fields([field])

        for field in fields:
            self._colorbar_valid = False
            self._colormaps[field] = cmap
            if isinstance(cmap, types.StringTypes):
                if str(cmap) in yt_colormaps:
                    cmap = yt_colormaps[str(cmap)]
                elif hasattr(matplotlib.cm, cmap):
                    cmap = getattr(matplotlib.cm, cmap)
            if not is_colormap(cmap) and cmap is not None:
                raise RuntimeError("Colormap '%s' does not exist!" % str(cmap))
            self.plots[field].image.set_cmap(cmap)

    def save(self, name=None, mpl_kwargs=None):
        """saves the plot to disk.

        Parameters
        ----------
        name : string
           the base of the filename.  If not set the filename of 
           the parameter file is used
        mpl_kwargs : dict
           A dict of keyword arguments to be passed to matplotlib.
           
        >>> slc.save(mpl_kwargs={'bbox_inches':'tight'})

        """
        names = []
        if mpl_kwargs is None: mpl_kwargs = {}
        if name is None:
            name = str(self.pf)
        suffix = get_image_suffix(name)
        if suffix != '':
            for k, v in self.plots.iteritems():
                names.append(v.save(name,mpl_kwargs))
            return names
        axis = axis_names[self.data_source.axis]
        weight = None
        type = self._plot_type
        if type in ['Projection','OffAxisProjection']:
            weight = self.data_source.weight_field
        if 'Cutting' in self.data_source.__class__.__name__:
            type = 'OffAxisSlice'
        for k, v in self.plots.iteritems():
            if isinstance(k, types.TupleType):
                k = k[1]
            if axis:
                n = "%s_%s_%s_%s" % (name, type, axis, k)
            else:
                # for cutting planes
                n = "%s_%s_%s" % (name, type, k)
            if weight:
                n += "_%s" % (weight)
            names.append(v.save(n, mpl_kwargs))
        return names

    def _send_zmq(self):
        try:
            # pre-IPython v0.14
            from IPython.zmq.pylab.backend_inline import send_figure as display
        except ImportError:
            # IPython v0.14+ 
            from IPython.core.display import display
        for k, v in sorted(self.plots.iteritems()):
            canvas = FigureCanvasAgg(v.figure)
            display(v.figure)

    def show(self):
        r"""This will send any existing plots to the IPython notebook.
        function name.

        If yt is being run from within an IPython session, and it is able to
        determine this, this function will send any existing plots to the
        notebook for display.

        If yt can't determine if it's inside an IPython session, it will raise
        YTNotInsideNotebook.

        Examples
        --------

        >>> slc = SlicePlot(pf, "x", ["Density", "VelocityMagnitude"])
        >>> slc.show()

        """
        if "__IPYTHON__" in dir(__builtin__):
            self._send_zmq()
        else:
            raise YTNotInsideNotebook

    def show_or_save(self, name=None):
        """Will attempt to show the plot in in an IPython notebook.  Failing that, the 
        plot will be saved to disk."""
        try:
            self.show()
        except YTNotInsideNotebook:
            self.save(name=name)

class SlicePlot(PWViewerMPL):
    r"""Creates a slice plot from a parameter file
    
    Given a pf object, an axis to slice along, and a field name
    string, this will return a PWViewrMPL object containing
    the plot.
    
    The plot can be updated using one of the many helper functions
    defined in PlotWindow.
    
    Parameters
    ----------
    pf : `StaticOutput`
         This is the parameter file object corresponding to the
         simulation output to be plotted.
    axis : int or one of 'x', 'y', 'z'
         An int corresponding to the axis to slice along (0=x, 1=y, 2=z)
         or the axis name itself
    fields : string
         The name of the field(s) to be plotted.
    center : two or three-element vector of sequence floats, 'c', or 'center', or 'max'
         The coordinate of the center of the image.  If left blanck,
         the image centers on the location of the maximum density
         cell.  If set to 'c' or 'center', the plot is centered on
         the middle of the domain.  If set to 'max', will be at the point
         of highest density.
    width : tuple or a float.
         Width can have four different formats to support windows with variable 
         x and y widths.  They are:
         
         ==================================     =======================
         format                                 example                
         ==================================     =======================
         (float, string)                        (10,'kpc')
         ((float, string), (float, string))     ((10,'kpc'),(15,'kpc'))
         float                                  0.2
         (float, float)                         (0.2, 0.3)
         ==================================     =======================
         
         For example, (10, 'kpc') requests a plot window that is 10 kiloparsecs 
         wide in the x and y directions, ((10,'kpc'),(15,'kpc')) requests a window 
         that is 10 kiloparsecs wide along the x axis and 15 kiloparsecs wide along 
         the y axis.  In the other two examples, code units are assumed, for example
         (0.2, 0.3) requests a plot that has an x width of 0.2 and a y width of 0.3 
         in code units.  If units are provided the resulting plot axis labels will
         use the supplied units.
    axes_unit : A string
         The name of the unit for the tick labels on the x and y axes.  
         Defaults to None, which automatically picks an appropriate unit.
         If axes_unit is '1', 'u', or 'unitary', it will not display the 
         units, and only show the axes name.
    origin : string or length 1, 2, or 3 sequence of strings
         The location of the origin of the plot coordinate system.  This is 
         represented by '-' separated string or a tuple of strings.  In the
         first index the y-location is given by 'lower', 'upper', or 'center'.
         The second index is the x-location, given as 'left', 'right', or 
         'center'.  Finally, the whether the origin is applied in 'domain' space,
         plot 'window' space or 'native' simulation coordinate system is given.
         For example, both 'upper-right-domain' and ['upper', 'right', 'domain']
         both place the origin in the upper right hand corner of domain space.
         If x or y are not given, a value is inffered.  For instance, 'left-domain'
         corresponds to the lower-left hand corner of the simulation domain,
         'center-domain' corresponds to the center of the simulation domain,
         or 'center-window' for the center of the plot window. Further examples:

         ==================================     ============================
         format                                 example                
         ==================================     ============================
         '{space}'                              'domain'
         '{xloc}-{space}'                       'left-window'
         '{yloc}-{space}'                       'upper-domain'
         '{yloc}-{xloc}-{space}'                'lower-right-window'
         ('{space}',)                           ('window',)
         ('{xloc}', '{space}')                  ('right', 'domain')
         ('{yloc}', '{space}')                  ('lower', 'window')
         ('{yloc}', '{xloc}', '{space}')        ('lower', 'right', 'window')
         ==================================     ============================
    fontsize : integer
         The size of the fonts for the axis, colorbar, and tick labels.
    field_parameters : dictionary
         A dictionary of field parameters than can be accessed by derived fields.
         
    Examples
    --------
    
    This will save an image the the file 'sliceplot_Density
    
    >>> pf = load('galaxy0030/galaxy0030')
    >>> p = SlicePlot(pf,2,'Density','c',(20,'kpc'))
    >>> p.save('sliceplot')
    
    """
    _plot_type = 'Slice'
    _frb_generator = FixedResolutionBuffer

    def __init__(self, pf, axis, fields, center='c', width=None, axes_unit=None,
                 origin='center-window', fontsize=15, field_parameters=None):
        # this will handle time series data and controllers
        ts = self._initialize_dataset(pf) 
        self.ts = ts
        pf = self.pf = ts[0]
        axis = fix_axis(axis)
        (bounds, center, units) = GetWindowParameters(axis, center, width, pf)
        if axes_unit is None and units != ('1', '1'):
            axes_unit = units
        if field_parameters is None: field_parameters = {}
        slc = pf.h.slice(axis, center[axis],
            field_parameters = field_parameters)
        slc.get_data(fields)
        PWViewerMPL.__init__(self, slc, bounds, origin=origin)
        self.set_axes_unit(axes_unit)

class ProjectionPlot(PWViewerMPL):
    r"""Creates a projection plot from a parameter file
    
    Given a pf object, an axis to project along, and a field name
    string, this will return a PWViewrMPL object containing
    the plot.
    
    The plot can be updated using one of the many helper functions
    defined in PlotWindow.
    
    Parameters
    ----------
    pf : `StaticOutput`
        This is the parameter file object corresponding to the
        simulation output to be plotted.
    axis : int or one of 'x', 'y', 'z'
         An int corresponding to the axis to slice along (0=x, 1=y, 2=z)
         or the axis name itself
    fields : string
        The name of the field(s) to be plotted.
    center : two or three-element vector of sequence floats, 'c', or 'center', or 'max'
         The coordinate of the center of the image.  If left blanck,
         the image centers on the location of the maximum density
         cell.  If set to 'c' or 'center', the plot is centered on
         the middle of the domain.  If set to 'max', will be at the point
         of highest density.
    width : tuple or a float.
         Width can have four different formats to support windows with variable 
         x and y widths.  They are:
         
         ==================================     =======================
         format                                 example                
         ==================================     =======================
         (float, string)                        (10,'kpc')
         ((float, string), (float, string))     ((10,'kpc'),(15,'kpc'))
         float                                  0.2
         (float, float)                         (0.2, 0.3)
         ==================================     =======================
         
         For example, (10, 'kpc') requests a plot window that is 10 kiloparsecs 
         wide in the x and y directions, ((10,'kpc'),(15,'kpc')) requests a window 
         that is 10 kiloparsecs wide along the x axis and 15 kiloparsecs wide along 
         the y axis.  In the other two examples, code units are assumed, for example
         (0.2, 0.3) requests a plot that has an x width of 0.2 and a y width of 0.3 
         in code units.  If units are provided the resulting plot axis labels will 
         use the supplied units.
    axes_unit : A string
         The name of the unit for the tick labels on the x and y axes.  
         Defaults to None, which automatically picks an appropriate unit.
         If axes_unit is '1', 'u', or 'unitary', it will not display the 
         units, and only show the axes name.
    origin : string or length 1, 2, or 3 sequence of strings
         The location of the origin of the plot coordinate system.  This is 
         represented by '-' separated string or a tuple of strings.  In the
         first index the y-location is given by 'lower', 'upper', or 'center'.
         The second index is the x-location, given as 'left', 'right', or 
         'center'.  Finally, the whether the origin is applied in 'domain' space,
         plot 'window' space or 'native' simulation coordinate system is given.
         For example, both 'upper-right-domain' and ['upper', 'right', 'domain']
         both place the origin in the upper right hand corner of domain space.
         If x or y are not given, a value is inffered.  For instance, 'left-domain'
         corresponds to the lower-left hand corner of the simulation domain,
         'center-domain' corresponds to the center of the simulation domain,
         or 'center-window' for the center of the plot window. Further examples:

         ==================================     ============================
         format                                 example
         ==================================     ============================ 
         '{space}'                              'domain'
         '{xloc}-{space}'                       'left-window'
         '{yloc}-{space}'                       'upper-domain'
         '{yloc}-{xloc}-{space}'                'lower-right-window'
         ('{space}',)                           ('window',)
         ('{xloc}', '{space}')                  ('right', 'domain')
         ('{yloc}', '{space}')                  ('lower', 'window')
         ('{yloc}', '{xloc}', '{space}')        ('lower', 'right', 'window')
         ==================================     ============================
         
    weight_field : string
         The name of the weighting field.  Set to None for no weight.
    max_level: int
         The maximum level to project to.
    fontsize : integer
         The size of the fonts for the axis, colorbar, and tick labels.
    field_parameters : dictionary
         A dictionary of field parameters than can be accessed by derived fields.

    Examples
    --------
    
    This is a very simple way of creating a projection plot.
    
    >>> pf = load('galaxy0030/galaxy0030')
    >>> p = ProjectionPlot(pf,2,'Density','c',(20,'kpc'))
    >>> p.save('sliceplot')
    
    """
    _plot_type = 'Projection'
    _frb_generator = FixedResolutionBuffer

    def __init__(self, pf, axis, fields, center='c', width=None, axes_unit=None,
                 weight_field=None, max_level=None, origin='center-window', fontsize=15, 
                 field_parameters=None):
<<<<<<< HEAD
        r"""Creates a projection plot from a parameter file
        
        Given a pf object, an axis to project along, and a field name
        string, this will return a PWViewrMPL object containing
        the plot.
        
        The plot can be updated using one of the many helper functions
        defined in PlotWindow.
        
        Parameters
        ----------
        pf : `StaticOutput`
            This is the parameter file object corresponding to the
            simulation output to be plotted.
        axis : int or one of 'x', 'y', 'z'
             An int corresponding to the axis to slice along (0=x, 1=y, 2=z)
             or the axis name itself
        fields : string
            The name of the field(s) to be plotted.
        center : two or three-element vector of sequence floats, 'c', or 'center', or 'max'
             The coordinate of the center of the image.  If left blanck,
             the image centers on the location of the maximum density
             cell.  If set to 'c' or 'center', the plot is centered on
             the middle of the domain.  If set to 'max', will be at the point
             of highest density.
        width : tuple or a float.
             Width can have four different formats to support windows with variable 
             x and y widths.  They are:
             
             ==================================     =======================
             format                                 example                
             ==================================     =======================
             (float, string)                        (10,'kpc')
             ((float, string), (float, string))     ((10,'kpc'),(15,'kpc'))
             float                                  0.2
             (float, float)                         (0.2, 0.3)
             ==================================     =======================
             
             For example, (10, 'kpc') requests a plot window that is 10 kiloparsecs 
             wide in the x and y directions, ((10,'kpc'),(15,'kpc')) requests a window 
             that is 10 kiloparsecs wide along the x axis and 15 kiloparsecs wide along 
             the y axis.  In the other two examples, code units are assumed, for example
             (0.2, 0.3) requests a plot that has an x width of 0.2 and a y width of 0.3 
             in code units.  If units are provided the resulting plot axis labels will 
             use the supplied units.
        axes_unit : A string
             The name of the unit for the tick labels on the x and y axes.  
             Defaults to None, which automatically picks an appropriate unit.
             If axes_unit is '1', 'u', or 'unitary', it will not display the 
             units, and only show the axes name.
        origin : string or length 1, 2, or 3 sequence of strings
             The location of the origin of the plot coordinate system.  This is 
             represented by '-' separated string or a tuple of strings.  In the
             first index the y-location is given by 'lower', 'upper', or 'center'.
             The second index is the x-location, given as 'left', 'right', or 
             'center'.  Finally, the whether the origin is applied in 'domain' space,
             plot 'window' space or 'native' simulation coordinate system is given.
             For example, both 'upper-right-domain' and ['upper', 'right', 'domain']
             both place the origin in the upper right hand corner of domain space.
             If x or y are not given, a value is inffered.  For instance, 'left-domain'
             corresponds to the lower-left hand corner of the simulation domain,
             'center-domain' corresponds to the center of the simulation domain,
             or 'center-window' for the center of the plot window. Further examples:

             ==================================     ============================
             format                                 example
             ==================================     ============================ 
             '{space}'                              'domain'
             '{xloc}-{space}'                       'left-window'
             '{yloc}-{space}'                       'upper-domain'
             '{yloc}-{xloc}-{space}'                'lower-right-window'
             ('{space}',)                           ('window',)
             ('{xloc}', '{space}')                  ('right', 'domain')
             ('{yloc}', '{space}')                  ('lower', 'window')
             ('{yloc}', '{xloc}', '{space}')        ('lower', 'right', 'window')
             ==================================     ============================
             
        weight_field : string
             The name of the weighting field.  Set to None for no weight.
        fontsize : integer
             The size of the fonts for the axis, colorbar, and tick labels.
        field_parameters : dictionary
             A dictionary of field parameters than can be accessed by derived fields.

        Examples
        --------
        
        This is a very simple way of creating a projection plot.
        
        >>> pf = load('galaxy0030/galaxy0030')
        >>> p = ProjectionPlot(pf, 'z', 'Density', 'c', (20,'kpc'))
        >>> p.save('sliceplot')
        
        """
=======
>>>>>>> 04df7782
        ts = self._initialize_dataset(pf) 
        self.ts = ts
        pf = self.pf = ts[0]
        axis = fix_axis(axis)
        (bounds, center, units) = GetWindowParameters(axis, center, width, pf)
        if axes_unit is None  and units != ('1', '1'):
            axes_unit = units
        if field_parameters is None: field_parameters = {}
        proj = pf.h.proj(fields, axis, weight_field=weight_field,
                         center=center, field_parameters = field_parameters)
        PWViewerMPL.__init__(self,proj,bounds,origin=origin)
        self.set_axes_unit(axes_unit)

class OffAxisSlicePlot(PWViewerMPL):
    r"""Creates an off axis slice plot from a parameter file

    Given a pf object, a normal vector defining a slicing plane, and
    a field name string, this will return a PWViewrMPL object
    containing the plot.
    
    The plot can be updated using one of the many helper functions
    defined in PlotWindow.

    Parameters
    ----------
    pf : :class:`yt.data_objects.api.StaticOutput`
        This is the parameter file object corresponding to the
        simulation output to be plotted.
    normal : a sequence of floats
        The vector normal to the slicing plane.
    fields : string
        The name of the field(s) to be plotted.
    center : A two or three-element vector of sequence floats, 'c', or 'center'
        The coordinate of the center of the image.  If left blanck,
        the image centers on the location of the maximum density
        cell.  If set to 'c' or 'center', the plot is centered on
        the middle of the domain.
    width : A tuple or a float
        A tuple containing the width of image and the string key of
        the unit: (width, 'unit').  If set to a float, code units
        are assumed
    axes_unit : A string
        The name of the unit for the tick labels on the x and y axes.  
        Defaults to None, which automatically picks an appropriate unit.
        If axes_unit is '1', 'u', or 'unitary', it will not display the 
        units, and only show the axes name.
    north-vector : a sequence of floats
        A vector defining the 'up' direction in the plot.  This
        option sets the orientation of the slicing plane.  If not
        set, an arbitrary grid-aligned north-vector is chosen.
    fontsize : integer
         The size of the fonts for the axis, colorbar, and tick labels.
    field_parameters : dictionary
         A dictionary of field parameters than can be accessed by derived fields.
    """

    _plot_type = 'OffAxisSlice'
    _frb_generator = ObliqueFixedResolutionBuffer

    def __init__(self, pf, normal, fields, center='c', width=None, 
                 axes_unit=None, north_vector=None, fontsize=15,
                 field_parameters=None):
        (bounds, center_rot, units) = GetObliqueWindowParameters(normal,center,width,pf)
        if axes_unit is None and units != ('1', '1'):
            axes_unit = units
        if field_parameters is None: field_parameters = {}
        cutting = pf.h.cutting(normal, center,
                              field_parameters = field_parameters)
        cutting.get_data(fields)
        # Hard-coding the origin keyword since the other two options
        # aren't well-defined for off-axis data objects
        PWViewerMPL.__init__(self,cutting,bounds,origin='center-window',periodic=False,oblique=True)
        self.set_axes_unit(axes_unit)

class OffAxisProjectionDummyDataSource(object):
    _type_name = 'proj'
    proj_style = 'integrate'
    _key_fields = []
    def __init__(self, center, pf, normal_vector, width, fields, 
                 interpolated, resolution = (800,800), weight=None,  
                 volume=None, no_ghost=False, le=None, re=None, 
                 north_vector=None):
        self.center = center
        self.pf = pf
        self.axis = 4 # always true for oblique data objects
        self.normal_vector = normal_vector
        self.width = width
        self.fields = fields
        self.interpolated = interpolated
        self.resolution = resolution
        self.weight_field = weight
        self.volume = volume
        self.no_ghost = no_ghost
        self.le = le
        self.re = re
        self.north_vector = north_vector

class OffAxisProjectionPlot(PWViewerMPL):
    r"""Creates an off axis projection plot from a parameter file

    Given a pf object, a normal vector to project along, and
    a field name string, this will return a PWViewrMPL object
    containing the plot.
    
    The plot can be updated using one of the many helper functions
    defined in PlotWindow.

    Parameters
    ----------
    pf : :class:`yt.data_objects.api.StaticOutput`
        This is the parameter file object corresponding to the
        simulation output to be plotted.
    normal : a sequence of floats
        The vector normal to the slicing plane.
    fields : string
        The name of the field(s) to be plotted.
    center : A two or three-element vector of sequence floats, 'c', or 'center'
        The coordinate of the center of the image.  If left blanck,
        the image centers on the location of the maximum density
        cell.  If set to 'c' or 'center', the plot is centered on
        the middle of the domain.
    width : tuple or a float.
         Width can have four different formats to support windows with variable 
         x and y widths.  They are:
         
         ==================================     =======================
         format                                 example                
         ==================================     =======================
         (float, string)                        (10,'kpc')
         ((float, string), (float, string))     ((10,'kpc'),(15,'kpc'))
         float                                  0.2
         (float, float)                         (0.2, 0.3)
         ==================================     =======================
         
         For example, (10, 'kpc') requests a plot window that is 10 kiloparsecs 
         wide in the x and y directions, ((10,'kpc'),(15,'kpc')) requests a window 
         that is 10 kiloparsecs wide along the x axis and 15 kiloparsecs wide along 
         the y axis.  In the other two examples, code units are assumed, for example
         (0.2, 0.3) requests a plot that has an x width of 0.2 and a y width of 0.3 
         in code units.  If units are provided the resulting plot axis labels will
         use the supplied units.
    depth : A tuple or a float
        A tuple containing the depth to project thourhg and the string
        key of the unit: (width, 'unit').  If set to a float, code units
        are assumed
    weight_field : string
        The name of the weighting field.  Set to None for no weight.
    max_level: int
        The maximum level to project to.
    axes_unit : A string
        The name of the unit for the tick labels on the x and y axes.  
        Defaults to None, which automatically picks an appropriate unit.
        If axes_unit is '1', 'u', or 'unitary', it will not display the 
        units, and only show the axes name.
    north-vector : a sequence of floats
        A vector defining the 'up' direction in the plot.  This
        option sets the orientation of the slicing plane.  If not
        set, an arbitrary grid-aligned north-vector is chosen.

    """
    _plot_type = 'OffAxisProjection'
    _frb_generator = OffAxisProjectionFixedResolutionBuffer

    def __init__(self, pf, normal, fields, center='c', width=(1,'unitary'), 
                 depth=(1,'1'), axes_unit=None, weight_field=None, 
                 max_level=None, north_vector=None, volume=None, no_ghost=False, 
                 le=None, re=None, interpolated=False, fontsize=15):
        (bounds, center_rot, units) = GetObliqueWindowParameters(normal,center,width,pf,depth=depth)
        if axes_unit is None and units != ('1', '1', '1'):
            axes_unit = units[:2]
        fields = ensure_list(fields)[:]
        width = np.array((bounds[1] - bounds[0], bounds[3] - bounds[2], bounds[5] - bounds[4]))
        OffAxisProj = OffAxisProjectionDummyDataSource(center_rot, pf, normal, width, fields, interpolated,
                                                       weight=weight_field,  volume=volume, no_ghost=no_ghost,
                                                       le=le, re=re, north_vector=north_vector)
        # Hard-coding the origin keyword since the other two options
        # aren't well-defined for off-axis data objects
        PWViewerMPL.__init__(self,OffAxisProj,bounds,origin='center-window',periodic=False,oblique=True)
        self.set_axes_unit(axes_unit)

_metadata_template = """
%(pf)s<br>
<br>
Field of View:  %(x_width)0.3f %(axes_unit_names)s<br>
Minimum Value:  %(mi)0.3e %(colorbar_unit)s<br>
Maximum Value:  %(ma)0.3e %(colorbar_unit)s<br>
Central Point:  (data coords)<br>
&nbsp;&nbsp;&nbsp;%(xc)0.14f<br>
&nbsp;&nbsp;&nbsp;%(yc)0.14f<br>
&nbsp;&nbsp;&nbsp;%(zc)0.14f
"""

class PWViewerExtJS(PWViewer):
    """A viewer for the web interface.

    """
    _ext_widget_id = None
    _current_field = None
    _widget_name = "plot_window"
    _frb_generator = FixedResolutionBuffer

    def _setup_plots(self):
        from yt.gui.reason.bottle_mods import PayloadHandler
        ph = PayloadHandler()
        if self._current_field is not None \
           and self._ext_widget_id is not None:
            fields = [self._current_field]
            addl_keys = {'type': 'widget_payload',
                         'widget_id': self._ext_widget_id}
        else:
            fields = self._frb.data.keys()
            addl_keys = {}
        if self._colorbar_valid == False:
            addl_keys['colorbar_image'] = self._get_cbar_image()
            self._colorbar_valid = True
        min_zoom = 200*self.pf.h.get_smallest_dx() * self.pf['unitary']
        for field in fields:
            to_plot = apply_colormap(self._frb[field],
                func = self._field_transform[field],
                cmap_name = self._colormaps[field])
            pngs = self._apply_modifications(to_plot)
            img_data = base64.b64encode(pngs)
            # We scale the width between 200*min_dx and 1.0
            x_width = self.xlim[1] - self.xlim[0]
            zoom_fac = np.log10(x_width*self.pf['unitary'])/np.log10(min_zoom)
            zoom_fac = 100.0*max(0.0, zoom_fac)
            ticks = self.get_ticks(field)
            payload = {'type':'png_string',
                       'image_data':img_data,
                       'metadata_string': self.get_metadata(field),
                       'zoom': zoom_fac,
                       'ticks': ticks}
            payload.update(addl_keys)
            ph.add_payload(payload)

    def _apply_modifications(self, img):
        if self._contour_info is None and self._vector_info is None:
            return write_png_to_string(img)
        from matplotlib.figure import Figure

        vi, vj, vn = img.shape

        # Now we need to get our field values
        fig = Figure((vi/100.0, vj/100.0), dpi = 100)
        fig.figimage(img)
        # Add our contour
        ax = fig.add_axes([0.0, 0.0, 1.0, 1.0], frameon=False)
        ax.patch.set_alpha(0.0)

        # Now apply our modifications
        self._apply_contours(ax, vi, vj)
        self._apply_vectors(ax, vi, vj)

        canvas = FigureCanvasAgg(fig)
        f = cStringIO.StringIO()
        canvas.print_figure(f)
        f.seek(0)
        img = f.read()
        return img

    def _apply_contours(self, ax, vi, vj):
        if self._contour_info is None: return 
        plot_args = {}
        field, number, colors, logit = self._contour_info
        if colors is not None: plot_args['colors'] = colors

        raw_data = self._frb.data_source
        b = self._frb.bounds
        xi, yi = np.mgrid[b[0]:b[1]:(vi / 8) * 1j,
                          b[2]:b[3]:(vj / 8) * 1j]
        x = raw_data['px']
        y = raw_data['py']
        z = raw_data[field]
        if logit: z = np.log10(z)
        fvals = triang(x,y).nn_interpolator(z)(xi,yi).transpose()[::-1,:]

        ax.contour(fvals, number, colors='w')
        
    def _apply_vectors(self, ax, vi, vj):
        if self._vector_info is None: return 
        skip, scale = self._vector_info

        nx = self._frb.buff_size[0]/skip
        ny = self._frb.buff_size[1]/skip
        new_frb = FixedResolutionBuffer(self._frb.data_source,
                        self._frb.bounds, (nx,ny))

        axis = self._frb.data_source.axis
        fx = "%s-velocity" % (axis_names[x_dict[axis]])
        fy = "%s-velocity" % (axis_names[y_dict[axis]])
        px = new_frb[fx][::-1,:]
        py = new_frb[fy][::-1,:]
        x = np.mgrid[0:vi-1:ny*1j]
        y = np.mgrid[0:vj-1:nx*1j]
        # Always normalize, then we scale
        nn = ((px**2.0 + py**2.0)**0.5).max()
        px /= nn
        py /= nn
        print scale, px.min(), px.max(), py.min(), py.max()
        ax.quiver(x, y, px, py, scale=float(vi)/skip)
        
    def get_ticks(self, field, height = 400):
        # This will eventually change to work with non-logged fields
        ticks = []
        transform = self._field_transform[field]
        mi, ma = self._frb[field].min(), self._frb[field].max()
        tick_locs = transform.ticks(mi, ma)
        mi, ma = transform((mi, ma))
        for v1,v2 in zip(tick_locs, transform(tick_locs)):
            if v2 < mi or v2 > ma: continue
            p = height - height * (v2 - mi)/(ma - mi)
            ticks.append((p,v1,v2))
        return ticks

    def _get_cbar_image(self, height = 400, width = 40, field = None):
        if field is None: field = self._current_field
        cmap_name = self._colormaps[field]
        vals = np.mgrid[1:0:height * 1j] * np.ones(width)[:,None]
        vals = vals.transpose()
        to_plot = apply_colormap(vals, cmap_name = cmap_name)
        pngs = write_png_to_string(to_plot)
        img_data = base64.b64encode(pngs)
        return img_data

    # This calls an invalidation routine from within
    def scroll_zoom(self, value):
        # We accept value from 0..100, and assume it has been set from the
        # scroll bar.  In that case, we undo the logic for calcualting
        # 'zoom_fac' from above.
        min_val = 200*self.pf.h.get_smallest_dx()
        unit = self.pf['unitary']
        width = (min_val**(value/100.0))/unit
        self.set_width(width)

    def image_recenter(self, img_x, img_y, img_size_x, img_size_y):
        dx = (self.xlim[1] - self.xlim[0]) / img_size_x
        dy = (self.ylim[1] - self.ylim[0]) / img_size_y
        new_x = img_x * dx + self.xlim[0]
        new_y = img_y * dy + self.ylim[0]
        print img_x, img_y, dx, dy, new_x, new_y
        self.set_center((new_x, new_y))

    @invalidate_data
    def set_current_field(self, field):
        field = self.data_source._determine_fields(field)[0]
        self._current_field = field
        self._frb[field]
        finfo = self.data_source.pf._get_field_info(*field)
        if finfo.take_log:
            self._field_transform[field] = log_transform
        else:
            self._field_transform[field] = linear_transform

class WindowPlotMPL(ImagePlotMPL):
    def __init__(self, data, cbname, cmap, extent, aspect, zlim, size):
        fsize, axrect, caxrect = self._get_best_layout(size)
        if np.any(np.array(axrect) < 0):
            mylog.warning('The axis ratio of the requested plot is very narrow.  '
                          'There is a good chance the plot will not look very good, '
                          'consider making the plot manually using FixedResolutionBuffer '
                          'and matplotlib.')
            axrect  = (0.07, 0.10, 0.80, 0.80)
            caxrect = (0.87, 0.10, 0.04, 0.80)
        ImagePlotMPL.__init__(self, fsize, axrect, caxrect, zlim)
        self._init_image(data, cbname, cmap, extent, aspect)
        self.image.axes.ticklabel_format(scilimits=(-2,3))

    def _get_best_layout(self, size):
        aspect = 1.0*size[0]/size[1]

        # add room for a colorbar
        cbar_inches = 0.7
        newsize = [size[0] + cbar_inches, size[1]]
        
        # add buffers for text, and a bit of whitespace on top
        text_buffx = 1.0/(newsize[0])
        text_bottomy = 0.7/size[1]
        text_topy = 0.3/size[1]

        # calculate how much room the colorbar takes
        cbar_frac = cbar_inches/newsize[0] 
        
        # Calculate y fraction, then use to make x fraction.
        yfrac = 1.0-text_bottomy-text_topy
        ysize = yfrac*size[1]
        xsize = aspect*ysize
        xfrac = xsize/newsize[0]

        # Now make sure it all fits!
        xbig = xfrac + text_buffx + 2.0*cbar_frac
        ybig = yfrac + text_bottomy + text_topy

        if xbig > 1:
            xsize /= xbig
            ysize /= xbig
        if ybig > 1:
            xsize /= ybig
            ysize /= ybig
        xfrac = xsize/newsize[0]
        yfrac = ysize/newsize[1]

        axrect = (text_buffx, text_bottomy, xfrac, yfrac )
        caxrect = (text_buffx+xfrac, text_bottomy, cbar_frac/4., yfrac )
        return newsize, axrect, caxrect<|MERGE_RESOLUTION|>--- conflicted
+++ resolved
@@ -1256,103 +1256,6 @@
     def __init__(self, pf, axis, fields, center='c', width=None, axes_unit=None,
                  weight_field=None, max_level=None, origin='center-window', fontsize=15, 
                  field_parameters=None):
-<<<<<<< HEAD
-        r"""Creates a projection plot from a parameter file
-        
-        Given a pf object, an axis to project along, and a field name
-        string, this will return a PWViewrMPL object containing
-        the plot.
-        
-        The plot can be updated using one of the many helper functions
-        defined in PlotWindow.
-        
-        Parameters
-        ----------
-        pf : `StaticOutput`
-            This is the parameter file object corresponding to the
-            simulation output to be plotted.
-        axis : int or one of 'x', 'y', 'z'
-             An int corresponding to the axis to slice along (0=x, 1=y, 2=z)
-             or the axis name itself
-        fields : string
-            The name of the field(s) to be plotted.
-        center : two or three-element vector of sequence floats, 'c', or 'center', or 'max'
-             The coordinate of the center of the image.  If left blanck,
-             the image centers on the location of the maximum density
-             cell.  If set to 'c' or 'center', the plot is centered on
-             the middle of the domain.  If set to 'max', will be at the point
-             of highest density.
-        width : tuple or a float.
-             Width can have four different formats to support windows with variable 
-             x and y widths.  They are:
-             
-             ==================================     =======================
-             format                                 example                
-             ==================================     =======================
-             (float, string)                        (10,'kpc')
-             ((float, string), (float, string))     ((10,'kpc'),(15,'kpc'))
-             float                                  0.2
-             (float, float)                         (0.2, 0.3)
-             ==================================     =======================
-             
-             For example, (10, 'kpc') requests a plot window that is 10 kiloparsecs 
-             wide in the x and y directions, ((10,'kpc'),(15,'kpc')) requests a window 
-             that is 10 kiloparsecs wide along the x axis and 15 kiloparsecs wide along 
-             the y axis.  In the other two examples, code units are assumed, for example
-             (0.2, 0.3) requests a plot that has an x width of 0.2 and a y width of 0.3 
-             in code units.  If units are provided the resulting plot axis labels will 
-             use the supplied units.
-        axes_unit : A string
-             The name of the unit for the tick labels on the x and y axes.  
-             Defaults to None, which automatically picks an appropriate unit.
-             If axes_unit is '1', 'u', or 'unitary', it will not display the 
-             units, and only show the axes name.
-        origin : string or length 1, 2, or 3 sequence of strings
-             The location of the origin of the plot coordinate system.  This is 
-             represented by '-' separated string or a tuple of strings.  In the
-             first index the y-location is given by 'lower', 'upper', or 'center'.
-             The second index is the x-location, given as 'left', 'right', or 
-             'center'.  Finally, the whether the origin is applied in 'domain' space,
-             plot 'window' space or 'native' simulation coordinate system is given.
-             For example, both 'upper-right-domain' and ['upper', 'right', 'domain']
-             both place the origin in the upper right hand corner of domain space.
-             If x or y are not given, a value is inffered.  For instance, 'left-domain'
-             corresponds to the lower-left hand corner of the simulation domain,
-             'center-domain' corresponds to the center of the simulation domain,
-             or 'center-window' for the center of the plot window. Further examples:
-
-             ==================================     ============================
-             format                                 example
-             ==================================     ============================ 
-             '{space}'                              'domain'
-             '{xloc}-{space}'                       'left-window'
-             '{yloc}-{space}'                       'upper-domain'
-             '{yloc}-{xloc}-{space}'                'lower-right-window'
-             ('{space}',)                           ('window',)
-             ('{xloc}', '{space}')                  ('right', 'domain')
-             ('{yloc}', '{space}')                  ('lower', 'window')
-             ('{yloc}', '{xloc}', '{space}')        ('lower', 'right', 'window')
-             ==================================     ============================
-             
-        weight_field : string
-             The name of the weighting field.  Set to None for no weight.
-        fontsize : integer
-             The size of the fonts for the axis, colorbar, and tick labels.
-        field_parameters : dictionary
-             A dictionary of field parameters than can be accessed by derived fields.
-
-        Examples
-        --------
-        
-        This is a very simple way of creating a projection plot.
-        
-        >>> pf = load('galaxy0030/galaxy0030')
-        >>> p = ProjectionPlot(pf, 'z', 'Density', 'c', (20,'kpc'))
-        >>> p.save('sliceplot')
-        
-        """
-=======
->>>>>>> 04df7782
         ts = self._initialize_dataset(pf) 
         self.ts = ts
         pf = self.pf = ts[0]
@@ -1408,7 +1311,6 @@
     field_parameters : dictionary
          A dictionary of field parameters than can be accessed by derived fields.
     """
-
     _plot_type = 'OffAxisSlice'
     _frb_generator = ObliqueFixedResolutionBuffer
 
@@ -1516,8 +1418,8 @@
     _plot_type = 'OffAxisProjection'
     _frb_generator = OffAxisProjectionFixedResolutionBuffer
 
-    def __init__(self, pf, normal, fields, center='c', width=(1,'unitary'), 
-                 depth=(1,'1'), axes_unit=None, weight_field=None, 
+    def __init__(self, pf, normal, fields, center='c', width=None, 
+                 depth=(1, '1'), axes_unit=None, weight_field=None, 
                  max_level=None, north_vector=None, volume=None, no_ghost=False, 
                  le=None, re=None, interpolated=False, fontsize=15):
         (bounds, center_rot, units) = GetObliqueWindowParameters(normal,center,width,pf,depth=depth)
