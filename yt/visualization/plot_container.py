--- conflicted
+++ resolved
@@ -879,19 +879,6 @@
             zmin = zmax / dynamic_range.
 
         """
-<<<<<<< HEAD
-        myzmin = zmin
-        myzmax = zmax
-        if zmin == 'min':
-            myzmin = self.plots[field].image._A.min()
-        if zmax == 'max':
-            myzmax = self.plots[field].image._A.max()
-        if dynamic_range is not None:
-            if zmax is None:
-                myzmax = myzmin * dynamic_range
-            else:
-                myzmin = myzmax / dynamic_range
-=======
         if field == 'all':
             fields = list(self.plots.keys())
         else:
@@ -908,7 +895,6 @@
                     myzmax = myzmin * dynamic_range
                 else:
                     myzmin = myzmax / dynamic_range
->>>>>>> ad8fc19c
 
         if myzmin > 0.0 and self._field_transform[field] == symlog_transform:
             self._field_transform[field] = log_transform
