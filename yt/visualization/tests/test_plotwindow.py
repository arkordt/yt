--- conflicted
+++ resolved
@@ -30,10 +30,7 @@
 from yt.visualization.api import \
     SlicePlot, ProjectionPlot, OffAxisSlicePlot, OffAxisProjectionPlot
 from yt.units.yt_array import YTArray, YTQuantity
-<<<<<<< HEAD
-=======
 from yt.frontends.stream.api import load_uniform_grid
->>>>>>> 0b78f46f
 from collections import OrderedDict
 
 def setup():
