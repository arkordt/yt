import pytest
from numpy.testing import assert_raises

from yt.visualization._commons import (
    _swap_arg_pair_order,
    _swap_axes_extents,
    validate_image_name,
)


@pytest.mark.parametrize(
    "name, expected",
    [
        ("noext", "noext.png"),
        ("nothing.png", "nothing.png"),
        ("nothing.pdf", "nothing.pdf"),
        ("version.1.2.3", "version.1.2.3.png"),
    ],
)
def test_default(name, expected):
    result = validate_image_name(name)
    assert result == expected


@pytest.mark.parametrize(
    "name, suffix, expected",
    [
        ("noext", ".png", "noext.png"),
        ("noext", None, "noext.png"),
        ("nothing.png", ".png", "nothing.png"),
        ("nothing.png", None, "nothing.png"),
        ("nothing.png", ".pdf", "nothing.pdf"),
        ("nothing.pdf", ".pdf", "nothing.pdf"),
        ("nothing.pdf", None, "nothing.pdf"),
        ("nothing.pdf", ".png", "nothing.png"),
        ("version.1.2.3", ".png", "version.1.2.3.png"),
        ("version.1.2.3", None, "version.1.2.3.png"),
        ("version.1.2.3", ".pdf", "version.1.2.3.pdf"),
    ],
)
@pytest.mark.filterwarnings(
    r"ignore:Received two valid image formats '\w+' \(from filename\) "
    r"and '\w+' \(from suffix\). The former is ignored.:UserWarning"
)
def test_custom_valid_ext(name, suffix, expected):
    result1 = validate_image_name(name, suffix=suffix)
    assert result1 == expected
<<<<<<< HEAD
    assert result2 == expected


def test_extent_swap():
    input_extent = [1, 2, 3, 4]
    expected = [3, 4, 1, 2]
    assert _swap_axes_extents(input_extent) == expected
    assert _swap_axes_extents(tuple(input_extent)) == tuple(expected)


def test_swap_arg_pair_order():
    assert _swap_arg_pair_order(1, 2) == (2, 1)
    assert _swap_arg_pair_order(1, 2, 3, 4, 5, 6) == (2, 1, 4, 3, 6, 5)
    assert_raises(TypeError, _swap_arg_pair_order, 1)
    assert_raises(TypeError, _swap_arg_pair_order, 1, 2, 3)
=======

    if suffix is not None:
        alt_suffix = suffix.replace(".", "")
        result2 = validate_image_name(name, suffix=alt_suffix)
        assert result2 == expected
>>>>>>> eda5b345
<|MERGE_RESOLUTION|>--- conflicted
+++ resolved
@@ -45,8 +45,10 @@
 def test_custom_valid_ext(name, suffix, expected):
     result1 = validate_image_name(name, suffix=suffix)
     assert result1 == expected
-<<<<<<< HEAD
-    assert result2 == expected
+    if suffix is not None:
+        alt_suffix = suffix.replace(".", "")
+        result2 = validate_image_name(name, suffix=alt_suffix)
+        assert result2 == expected
 
 
 def test_extent_swap():
@@ -60,11 +62,4 @@
     assert _swap_arg_pair_order(1, 2) == (2, 1)
     assert _swap_arg_pair_order(1, 2, 3, 4, 5, 6) == (2, 1, 4, 3, 6, 5)
     assert_raises(TypeError, _swap_arg_pair_order, 1)
-    assert_raises(TypeError, _swap_arg_pair_order, 1, 2, 3)
-=======
-
-    if suffix is not None:
-        alt_suffix = suffix.replace(".", "")
-        result2 = validate_image_name(name, suffix=alt_suffix)
-        assert result2 == expected
->>>>>>> eda5b345
+    assert_raises(TypeError, _swap_arg_pair_order, 1, 2, 3)