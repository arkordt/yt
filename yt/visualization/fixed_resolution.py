--- conflicted
+++ resolved
@@ -574,14 +574,7 @@
                                    weight=dd.weight_field, volume=dd.volume,
                                    no_ghost=dd.no_ghost, interpolated=dd.interpolated,
                                    north_vector=dd.north_vector, method=dd.method)
-<<<<<<< HEAD
-        units = Unit(dd.ds.field_info[item].units, registry=dd.ds.unit_registry)
-        if dd.weight_field is None and dd.method == "integrate":
-            units *= Unit(self.ds.unit_system["length"], registry=dd.ds.unit_registry)
-        ia = ImageArray(buff.swapaxes(0,1), input_units=units, info=self._get_info(item))
-=======
         ia = ImageArray(buff.swapaxes(0,1), info=self._get_info(item))
->>>>>>> 2b434b69
         self[item] = ia
         return ia
 
