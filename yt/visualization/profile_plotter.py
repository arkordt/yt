--- conflicted
+++ resolved
@@ -20,11 +20,8 @@
 import base64
 import os
 
-<<<<<<< HEAD
 from functools import wraps
-=======
 from itertools import izip
->>>>>>> af378d9f
 import matplotlib
 import numpy as np
 from io import BytesIO
