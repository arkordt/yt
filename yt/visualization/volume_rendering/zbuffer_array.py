"""


"""

#-----------------------------------------------------------------------------
# Copyright (c) 2013, yt Development Team.
#
# Distributed under the terms of the Modified BSD License.
#
# The full license is in the file COPYING.txt, distributed with this software.
#-----------------------------------------------------------------------------


import numpy as np


class ZBuffer(object):
    """A container object for z-buffer arrays

    A zbuffer is a companion array for an image that allows the volume rendering
    infrastructure to determine whether one opaque source is in front of another
    opaque source.  The z buffer encodes the distance to the opaque source
    relative to the camera position.

    Parameters
    ----------
    rgba: MxNx4 image
        The image the z buffer corresponds to
    z: MxN image
        The z depth of each pixel in the image. The shape of the image must be
        the same as each RGBA channel in the original image.
    
    Examples
    --------
    >>> import numpy as np
    >>> shape = (64, 64)
    >>> b1 = Zbuffer(np.random.random(shape), np.ones(shape))
    >>> b2 = Zbuffer(np.random.random(shape), np.zeros(shape))
    >>> c = b1 + b2
    >>> np.all(c.rgba == b2.rgba)
    True
    >>> np.all(c.z == b2.z))
    True
    >>> np.all(c == b2)
    True

    """
    def __init__(self, rgba, z):
        super(ZBuffer, self).__init__()
        assert(rgba.shape[:len(z.shape)] == z.shape)
        self.rgba = rgba
        self.z = z
        self.shape = z.shape

    def __add__(self, other):
        assert(self.shape == other.shape)
        f = self.z < other.z
<<<<<<< HEAD
        use_self = np.dstack((f, f, f, f))
        b = self.z > other.z
        use_other = np.dstack((b, b, b, b))
        if self.z.shape[1] == 1:
            # Non-rectangular
            rgba = (self.rgba * f[:,None,:])
            rgba += (other.rgba * (1.0 - f)[:,None,:])
        else:
            rgba = self.rgba*use_self + other.rgba*use_other
=======
        if self.z.shape[1] == 1:
            # Non-rectangular
            rgba = (self.rgba * f[:, None, :])
            rgba += (other.rgba * (1.0 - f)[:, None, :])
        else:
            b = self.z > other.z
            rgba = np.empty(self.rgba.shape)
            rgba[f] = self.rgba[f]
            rgba[b] = other.rgba[b]
>>>>>>> 715a50be
        z = np.min([self.z, other.z], axis=0)
        return ZBuffer(rgba, z)

    def __eq__(self, other):
        equal = True
        equal *= np.all(self.rgba == other.rgba)
        equal *= np.all(self.z == other.z)
        return equal

    def paint(self, ind, value, z):
        if z < self.z[ind]:
            self.rgba[ind] = value
            self.z[ind] = z

if __name__ == "__main__":
    shape = (64, 64)
    for shape in [(64, 64), (16, 16, 4), (128), (16, 32)]:
        b1 = ZBuffer(np.random.random(shape), np.ones(shape))
        b2 = ZBuffer(np.random.random(shape), np.zeros(shape))
        c = b1 + b2
        assert(np.all(c.rgba == b2.rgba))
        assert(np.all(c.z == b2.z))
        assert(np.all(c == b2))<|MERGE_RESOLUTION|>--- conflicted
+++ resolved
@@ -56,17 +56,6 @@
     def __add__(self, other):
         assert(self.shape == other.shape)
         f = self.z < other.z
-<<<<<<< HEAD
-        use_self = np.dstack((f, f, f, f))
-        b = self.z > other.z
-        use_other = np.dstack((b, b, b, b))
-        if self.z.shape[1] == 1:
-            # Non-rectangular
-            rgba = (self.rgba * f[:,None,:])
-            rgba += (other.rgba * (1.0 - f)[:,None,:])
-        else:
-            rgba = self.rgba*use_self + other.rgba*use_other
-=======
         if self.z.shape[1] == 1:
             # Non-rectangular
             rgba = (self.rgba * f[:, None, :])
@@ -76,7 +65,6 @@
             rgba = np.empty(self.rgba.shape)
             rgba[f] = self.rgba[f]
             rgba[b] = other.rgba[b]
->>>>>>> 715a50be
         z = np.min([self.z, other.z], axis=0)
         return ZBuffer(rgba, z)
 
