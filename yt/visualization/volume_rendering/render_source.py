--- conflicted
+++ resolved
@@ -122,31 +122,7 @@
     data_source = None
 
     def __init__(self, data_source, field, auto=True):
-<<<<<<< HEAD
-        r"""Initialize a new volumetric source for rendering.
-
-        A :class:`VolumeSource` provides the framework to decompose an arbitrary
-        yt data source into bricks that can be traversed and volume rendered.
-
-        Parameters
-        ----------
-        data_source: :class:`AMR3DData` or :class:`Dataset`, optional
-            This is the source to be rendered, which can be any arbitrary yt
-            data object or dataset.
-        fields : string
-            The name of the field(s) to be rendered.
-        auto: bool, optional
-            If True, will build a default AMRKDTree and transfer function based
-            on the data.
-
-        Examples
-        --------
-        >>> source = VolumeSource(ds, 'density')
-
-        """
-=======
         r"""Initialize a new volumetric source for rendering."""
->>>>>>> 715a50be
         super(VolumeSource, self).__init__()
         self.data_source = data_source_or_all(data_source)
         field = self.data_source._determine_fields(field)[0]
@@ -329,19 +305,8 @@
         return disp
 
 
-<<<<<<< HEAD
 class MeshSource(OpaqueSource):
-
-    """
-
-    MeshSource is a class for volume rendering unstructured mesh
-    data. This functionality requires the embree ray-tracing
-    engine and the associated pyembree python bindings to be
-    installed in order to function.
-
-=======
-class MeshSource(RenderSource):
-    """A source for unstructured mesh data
+    """A source for unstructured mesh data.
 
     This functionality requires the embree ray-tracing engine and the
     associated pyembree python bindings to be installed in order to
@@ -360,36 +325,14 @@
 
     Examples
     --------
-    >>> source = MeshSource(ds, ('all', 'convected'))
->>>>>>> 715a50be
+    >>> source = MeshSource(ds, ('connect1', 'convected'))
     """
 
     _image = None
     data_source = None
 
     def __init__(self, data_source, field):
-<<<<<<< HEAD
-        r"""Initialize a new unstructured source for rendering.
-
-        A :class:`MeshSource` provides the framework to volume render
-        unstructured mesh data.
-
-        Parameters
-        ----------
-        data_source: :class:`AMR3DData` or :class:`Dataset`, optional
-            This is the source to be rendered, which can be any arbitrary yt
-            data object or dataset.
-        fields : string
-            The name of the field to be rendered.
-
-        Examples
-        --------
-        >>> source = MeshSource(ds, ('connect1', 'convected'))
-
-        """
-=======
         r"""Initialize a new unstructured mesh source for rendering."""
->>>>>>> 715a50be
         super(MeshSource, self).__init__()
         self.data_source = data_source_or_all(data_source)
         field = self.data_source._determine_fields(field)[0]
@@ -414,7 +357,11 @@
             raise RuntimeError("Mesh not initialized")
 
     def build_mesh(self):
-<<<<<<< HEAD
+        """
+
+        This constructs the mesh that will be ray-traced.
+
+        """
         ftype, fname = self.field
         mesh_id = int(ftype[-1]) - 1
         index = self.data_source.ds.index
@@ -465,8 +412,25 @@
                                                             indices,
                                                             field_data)
 
-    def render(self, camera, zbuffer=None,
-               cmap='algae', color_bounds=None):
+    def render(self, camera, zbuffer=None, cmap='algae', color_bounds=None):
+        """Renders an image using the provided camera
+
+        Parameters
+        ----------
+        camera: :class:`yt.visualization.volume_rendering.camera.Camera` instance
+            A volume rendering camera. Can be any type of camera.
+        zbuffer: :class:`yt.visualization.volume_rendering.zbuffer_array.Zbuffer` instance
+            A zbuffer array. This is used for opaque sources to determine the
+            z position of the source relative to other sources. Only useful if
+            you are manually calling render on multiple sources. Scene.render
+            uses this internally.
+
+        Returns
+        -------
+        A :class:`yt.data_objects.image_array.ImageArray` instance containing
+        the rendered image.
+
+        """
 
         shape = (camera.resolution[0], camera.resolution[1], 4)
         if zbuffer is None:
@@ -478,44 +442,7 @@
         elif zbuffer.rgba.shape != shape:
             zbuffer = ZBuffer(zbuffer.rgba.reshape(shape),
                               zbuffer.z.reshape(shape[:2]))
-=======
-        """
-
-        This constructs the mesh that will be ray-traced.
-
-        """
-        field_data = self.data_source[self.field]
-        vertices = self.data_source.ds.index.meshes[0].connectivity_coords
-
-        # convert the indices to zero-based indexing
-        indices = self.data_source.ds.index.meshes[0].connectivity_indices - 1
-
-        self.mesh = mesh_construction.ElementMesh(self.scene,
-                                                  vertices,
-                                                  indices,
-                                                  field_data.d)
-
-    def render(self, camera, zbuffer=None):
-        """Renders an image using the provided camera
->>>>>>> 715a50be
-
-        Parameters
-        ----------
-        camera: :class:`yt.visualization.volume_rendering.camera.Camera` instance
-            A volume rendering camera. Can be any type of camera.
-        zbuffer: :class:`yt.visualization.volume_rendering.zbuffer_array.Zbuffer` instance
-            A zbuffer array. This is used for opaque sources to determine the
-            z position of the source relative to other sources. Only useful if
-            you are manually calling render on multiple sources. Scene.render
-            uses this internally.
-
-        Returns
-        -------
-        A :class:`yt.data_objects.image_array.ImageArray` instance containing
-        the rendered image.
-
-        """
- 
+
         self.sampler = new_mesh_sampler(camera, self)
 
         mylog.debug("Casting rays")
@@ -534,6 +461,17 @@
         self.zbuffer = zbuffer
         self.current_image = self.zbuffer.rgba.astype('uint8')
         return self.current_image
+
+        shape = (camera.resolution[0], camera.resolution[1], 4)
+        if zbuffer is None:
+            empty = np.empty(shape, dtype='float64')
+            z = np.empty(empty.shape[:2], dtype='float64')
+            empty[:] = 0.0
+            z[:] = np.inf
+            zbuffer = ZBuffer(empty, z)
+        elif zbuffer.rgba.shape != shape:
+            zbuffer = ZBuffer(zbuffer.rgba.reshape(shape),
+                              zbuffer.z.reshape(shape[:2]))
 
     def finalize_image(self, camera, image):
         sam = self.sampler
@@ -908,32 +846,6 @@
 
 
 class GridSource(LineSource):
-<<<<<<< HEAD
-    def __init__(self, data_source, alpha=0.3, cmap='algae',
-                 min_level=None, max_level=None):
-        r"""A render source for drawing grids in a scene.
-
-        This render source will draw blocks that are within a given data
-        source, by default coloring them by their level of resolution.
-
-        Parameters
-        ----------
-        data_source: :class:`~yt.data_objects.api.DataContainer`
-            The data container that will be used to identify grids to draw.
-        alpha : float
-            The opacity of the grids to draw.
-        cmap : color map name
-            The color map to use to map resolution levels to color.
-        min_level : int, optional
-            Minimum level to draw
-        max_level : int, optional
-            Maximum level to draw
-
-        Examples
-        --------
-        >>> dd = ds.sphere("c", (0.1, "unitary"))
-        >>> source = GridSource(dd, alpha=1.0)
-=======
     r"""A render source for drawing grids in a scene.
 
     This render source will draw blocks that are within a given data
@@ -986,9 +898,9 @@
     >>> sc.add_source(grid_source)
     >>>
     >>> im = sc.render()
->>>>>>> 715a50be
 
     """
+
     def __init__(self, data_source, alpha=0.3, cmap='algae',
                  min_level=None, max_level=None):
         data_source = data_source_or_all(data_source)
