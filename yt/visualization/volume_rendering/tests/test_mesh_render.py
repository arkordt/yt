"""
Test Surface Mesh Rendering

"""

#-----------------------------------------------------------------------------
# Copyright (c) 2015, yt Development Team.
#
# Distributed under the terms of the Modified BSD License.
#
# The full license is in the file COPYING.txt, distributed with this software.
#-----------------------------------------------------------------------------

<<<<<<< HEAD
from yt.testing import \
    fake_tetrahedral_ds, \
    fake_hexahedral_ds, \
    requires_module
from yt.utilities.answer_testing.framework import \
    requires_ds, \
    data_dir_load, \
    GenericImageTest
from yt.visualization.volume_rendering.api import \
    MeshSource, \
    Camera, \
    Scene, \
    create_scene
=======
from yt.testing import fake_tetrahedral_ds
from yt.testing import fake_hexahedral_ds
from yt.testing import requires_module
from yt.visualization.volume_rendering.render_source import MeshSource
from yt.visualization.volume_rendering.scene import Scene
>>>>>>> 311f6d13


@requires_module("pyembree")
def test_surface_mesh_render():

    images = []

    ds = fake_tetrahedral_ds()
    sc = Scene()
    for field in ds.field_list:
        sc.add_source(MeshSource(ds, field))
        sc.add_camera()
        im = sc.render()
        images.append(im)

    ds = fake_hexahedral_ds()
    for field in ds.field_list:
        sc.add_source(MeshSource(ds, field))
        sc.add_camera()
        im = sc.render()
        images.append(im)

    return images


def compare(ds, im, test_prefix, decimals=12):
    def mesh_render_image_func(filename_prefix):
        return im.write_image(filename_prefix)

    test = GenericImageTest(ds, mesh_render_image_func, decimals)
    test.prefix = test_prefix
    return test

hex8 = "MOOSE_sample_data/out.e-s010"
hex8_fields = [('connect1', 'diffused'), ('connect2', 'convected')]

@requires_ds(hex8)
@requires_module("pyembree")
def test_hex8_render():
    for field in hex8_fields:
        ds = data_dir_load(hex8, kwargs={'step':-1})
        sc = create_scene(ds, field)
        im = sc.render()
        yield compare(ds, im, "render_answers_hex8_%s_%s" % field)


tet4 = "MOOSE_sample_data/high_order_elems_tet4_refine_out.e"
tet4_fields = [("connect1", "u")]

@requires_ds(tet4)
@requires_module("pyembree")
def test_tet4_render():
    for field in tet4_fields:
        ds = data_dir_load(tet4, kwargs={'step':-1})
        sc = create_scene(ds, field)
        im = sc.render()
        yield compare(ds, im, "render_answers_tet4_%s_%s" % field)


hex20 = "MOOSE_sample_data/mps_out.e"
hex20_fields = [('connect2', 'temp')]

@requires_ds(hex20)
@requires_module("pyembree")
def test_hex20_render():
    for field in hex20_fields:
        ds = data_dir_load(hex20, kwargs={'step':-1})
        sc = create_scene(ds, field)
        im = sc.render()
        yield compare(ds, im, "render_answers_hex20_%s_%s" % field)


wedge6 = "MOOSE_sample_data/wedge_out.e"
wedge6_fields = [('connect1', 'diffused')]

@requires_ds(wedge6)
@requires_module("pyembree")
def test_wedge6_render():
    for field in wedge6_fields:
        ds = data_dir_load(wedge6, kwargs={'step':-1})
        sc = create_scene(ds, field)
        im = sc.render()
        yield compare(ds, im, "render_answers_wedge6_%s_%s" % field)


@requires_ds(hex8)
@requires_module("pyembree")
def test_perspective_mesh_render():
    ds = data_dir_load(hex8)
    sc = create_scene(ds, ("connect2", "diffused"))

    cam = Camera(ds, lens_type='perspective')
    cam.focus = ds.arr([0.0, 0.0, 0.0], 'code_length')
    cam_pos = ds.arr([-4.5, 4.5, -4.5], 'code_length')
    north_vector = ds.arr([0.0, -1.0, -1.0], 'dimensionless')
    cam.set_position(cam_pos, north_vector)
    sc.camera = cam
    cam.resolution = (800, 800)
    im = sc.render()
    yield compare(ds, im, "perspective_mesh_render")


@requires_ds(hex8)
@requires_module("pyembree")
def test_composite_mesh_render():
    ds = data_dir_load(hex8)
    sc = Scene()
    cam = Camera(ds)
    cam.focus = ds.arr([0.0, 0.0, 0.0], 'code_length')
    cam.set_position(ds.arr([-3.0, 3.0, -3.0], 'code_length'),
                     ds.arr([0.0, -1.0, 0.0], 'dimensionless'))
    cam.set_width = ds.arr([8.0, 8.0, 8.0], 'code_length')
    cam.resolution = (800, 800)
    sc.camera = cam

    ms1 = MeshSource(ds, ('connect1', 'diffused'))
    ms2 = MeshSource(ds, ('connect2', 'diffused'))

    sc.add_source(ms1)
    sc.add_source(ms2)

    im = sc.render()
    yield compare(ds, im, "composite_mesh_render")<|MERGE_RESOLUTION|>--- conflicted
+++ resolved
@@ -11,7 +11,6 @@
 # The full license is in the file COPYING.txt, distributed with this software.
 #-----------------------------------------------------------------------------
 
-<<<<<<< HEAD
 from yt.testing import \
     fake_tetrahedral_ds, \
     fake_hexahedral_ds, \
@@ -22,16 +21,8 @@
     GenericImageTest
 from yt.visualization.volume_rendering.api import \
     MeshSource, \
-    Camera, \
     Scene, \
     create_scene
-=======
-from yt.testing import fake_tetrahedral_ds
-from yt.testing import fake_hexahedral_ds
-from yt.testing import requires_module
-from yt.visualization.volume_rendering.render_source import MeshSource
-from yt.visualization.volume_rendering.scene import Scene
->>>>>>> 311f6d13
 
 
 @requires_module("pyembree")
@@ -123,12 +114,11 @@
     ds = data_dir_load(hex8)
     sc = create_scene(ds, ("connect2", "diffused"))
 
-    cam = Camera(ds, lens_type='perspective')
+    cam = sc.add_camera(ds, lens_type='perspective')
     cam.focus = ds.arr([0.0, 0.0, 0.0], 'code_length')
     cam_pos = ds.arr([-4.5, 4.5, -4.5], 'code_length')
     north_vector = ds.arr([0.0, -1.0, -1.0], 'dimensionless')
     cam.set_position(cam_pos, north_vector)
-    sc.camera = cam
     cam.resolution = (800, 800)
     im = sc.render()
     yield compare(ds, im, "perspective_mesh_render")
@@ -139,13 +129,12 @@
 def test_composite_mesh_render():
     ds = data_dir_load(hex8)
     sc = Scene()
-    cam = Camera(ds)
+    cam = sc.add_camera(ds)
     cam.focus = ds.arr([0.0, 0.0, 0.0], 'code_length')
     cam.set_position(ds.arr([-3.0, 3.0, -3.0], 'code_length'),
                      ds.arr([0.0, -1.0, 0.0], 'dimensionless'))
     cam.set_width = ds.arr([8.0, 8.0, 8.0], 'code_length')
     cam.resolution = (800, 800)
-    sc.camera = cam
 
     ms1 = MeshSource(ds, ('connect1', 'diffused'))
     ms2 = MeshSource(ds, ('connect2', 'diffused'))
