import builtins
import functools
from collections import OrderedDict

import numpy as np

from yt.config import ytcfg
from yt.funcs import get_image_suffix, mylog
from yt.units.dimensions import length
from yt.units.unit_registry import UnitRegistry
from yt.units.yt_array import YTArray, YTQuantity
from yt.utilities.exceptions import YTNotInsideNotebook

from .camera import Camera
from .render_source import (
    BoxSource,
    CoordinateVectorSource,
    GridSource,
    LineSource,
    MeshSource,
    OpaqueSource,
    PointSource,
    RenderSource,
    VolumeSource,
)
from .zbuffer_array import ZBuffer


class Scene:

    """A virtual landscape for a volume rendering.

    The Scene class is meant to be the primary container for the
    new volume rendering framework. A single scene may contain
    several Camera and RenderSource instances, and is the primary
    driver behind creating a volume rendering.

    This sets up the basics needed to add sources and cameras.
    This does very little setup, and requires additional input
    to do anything useful.

    Parameters
    ----------
    None

    Examples
    --------

    This example shows how to create an empty scene and add a VolumeSource
    and a Camera.

    >>> import yt
    >>> from yt.visualization.volume_rendering.api import Scene, VolumeSource, Camera
    >>> ds = yt.load('IsolatedGalaxy/galaxy0030/galaxy0030')
    >>> sc = Scene()
    >>> source = VolumeSource(ds.all_data(), 'density')
    >>> sc.add_source(source)
    >>> cam = sc.add_camera()
    >>> im = sc.render()

    Alternatively, you can use the create_scene function to set up defaults
    and then modify the Scene later:

    >>> import yt
    >>> ds = yt.load('IsolatedGalaxy/galaxy0030/galaxy0030')
    >>>
    >>> sc = yt.create_scene(ds)
    >>> # Modify camera, sources, etc...
    >>> im = sc.render()

    """

    _current = None
    _camera = None
    _unit_registry = None

    def __init__(self):
        r"""Create a new Scene instance"""
        super(Scene, self).__init__()
        self.sources = OrderedDict()
        self._last_render = None
        # A non-public attribute used to get around the fact that we can't
        # pass kwargs into _repr_png_()
        self._sigma_clip = None

    def get_source(self, source_num=0):
        """Returns the volume rendering source indexed by ``source_num``"""
        return list(self.sources.values())[source_num]

    def __getitem__(self, item):
        if item in self.sources:
            return self.sources[item]
        return self.get_source(item)

    @property
    def opaque_sources(self):
        """
        Iterate over opaque RenderSource objects,
        returning a tuple of (key, source)
        """
        for k, source in self.sources.items():
            if isinstance(source, OpaqueSource) or issubclass(
                OpaqueSource, type(source)
            ):
                yield k, source

    @property
    def transparent_sources(self):
        """
        Iterate over transparent RenderSource objects,
        returning a tuple of (key, source)
        """
        for k, source in self.sources.items():
            if not isinstance(source, OpaqueSource):
                yield k, source

    def add_source(self, render_source, keyname=None):
        """Add a render source to the scene.

        This will autodetect the type of source.

        Parameters
        ----------
        render_source: :class:`yt.visualization.volume_rendering.render_source.RenderSource`
            A source to contribute to the volume rendering scene.

        keyname: string (optional)
            The dictionary key used to reference the source in the sources
            dictionary.
        """
        if keyname is None:
            keyname = "source_%02i" % len(self.sources)

        data_sources = (VolumeSource, MeshSource, GridSource)

        if isinstance(render_source, data_sources):
            self._set_new_unit_registry(render_source.data_source.ds.unit_registry)

        line_annotation_sources = (GridSource, BoxSource, CoordinateVectorSource)

        if isinstance(render_source, line_annotation_sources):
            lens_str = str(self.camera.lens)
            if "fisheye" in lens_str or "spherical" in lens_str:
                raise NotImplementedError(
                    "Line annotation sources are not supported for %s."
                    % (type(self.camera.lens).__name__),
                )

        if isinstance(render_source, (LineSource, PointSource)):
            if isinstance(render_source.positions, YTArray):
                render_source.positions = (
                    self.arr(render_source.positions).in_units("code_length").d
                )

        self.sources[keyname] = render_source

        return self

    def __setitem__(self, key, value):
        return self.add_source(value, key)

    def _set_new_unit_registry(self, input_registry):
        self.unit_registry = UnitRegistry(
            add_default_symbols=False, lut=input_registry.lut
        )

        # Validate that the new unit registry makes sense
        current_scaling = self.unit_registry["unitary"][0]
        if current_scaling != input_registry["unitary"][0]:
            for source in self.sources.items():
                data_source = getattr(source, "data_source", None)
                if data_source is None:
                    continue
                scaling = data_source.ds.unit_registry["unitary"][0]
                if scaling != current_scaling:
                    raise NotImplementedError(
                        "Simultaneously rendering data from datasets with "
                        "different units is not supported"
                    )

    def render(self, camera=None):
        r"""Render all sources in the Scene.

        Use the current state of the Scene object to render all sources
        currently in the scene.  Returns the image array.  If you want to
        save the output to a file, call the save() function.

        Parameters
        ----------
        camera: :class:`Camera`, optional
            If specified, use a different :class:`Camera` to render the scene.

        Returns
        -------
        A :class:`yt.data_objects.image_array.ImageArray` instance containing
        the current rendering image.

        Examples
        --------

        >>> import yt
        >>> ds = yt.load('IsolatedGalaxy/galaxy0030/galaxy0030')
        >>>
        >>> sc = yt.create_scene(ds)
        >>> # Modify camera, sources, etc...
        >>> im = sc.render()
        >>> sc.save(sigma_clip=4.0,render=False)

        Altneratively, if you do not need the image array, you can just call
        ``save`` as follows.

        >>> import yt
        >>> ds = yt.load('IsolatedGalaxy/galaxy0030/galaxy0030')
        >>>
        >>> sc = yt.create_scene(ds)
        >>> # Modify camera, sources, etc...
        >>> sc.save(sigma_clip=4.0)

        """
        mylog.info("Rendering scene (Can take a while).")
        if camera is None:
            camera = self.camera
        assert camera is not None
        self._validate()
        bmp = self.composite(camera=camera)
        self._last_render = bmp
        return bmp

    def _sanitize_render(self, render):
        # checks for existing render before saving, in most cases we want to
        # render every time, but in some cases pulling the previous render is
        # desirable (e.g., if only changing sigma_clip or
        # saving after a call to sc.show()).
        if self._last_render is None:
            mylog.warning("No previously rendered image found, rendering now.")
            render = True
        elif render:
            mylog.warning(
                "Previously rendered image exists, but rendering anyway. "
                "Supply 'render=False' to save previously rendered image directly."
            )
        else:
            mylog.info("Found previously rendered image to save.")

        return render

    def save(self, fname=None, sigma_clip=None, render=True):
        r"""Saves a rendered image of the Scene to disk.

        Once you have created a scene, this saves an image array to disk with
        an optional filename. This function calls render() to generate an
        image array, unless the render parameter is set to False, in which case
        the most recently rendered scene is used if it exists.

        Parameters
        ----------
        fname: string, optional
            If specified, save the rendering as to the file "fname".
            If unspecified, it creates a default based on the dataset filename.
            The file format is inferred from the filename's suffix. Supported
            fomats are png, pdf, eps, and ps.
            Default: None
        sigma_clip: float, optional
            Image values greater than this number times the standard deviation
            plus the mean of the image will be clipped before saving. Useful
            for enhancing images as it gets rid of rare high pixel values.
            Default: None

            floor(vals > std_dev*sigma_clip + mean)
        render: boolean, optional
            If True, will always render the scene before saving.
            If False, will use results of previous render if it exists.
            Default: True

        Returns
        -------
            Nothing

        Examples
        --------

        >>> import yt
        >>> ds = yt.load('IsolatedGalaxy/galaxy0030/galaxy0030')
        >>>
        >>> sc = yt.create_scene(ds)
        >>> # Modify camera, sources, etc...
        >>> sc.save('test.png', sigma_clip=4)

        When saving multiple images without modifying the scene (camera,
        sources,etc.), render=False can be used to avoid re-rendering when a scene is saved.
        This is useful for generating images at a range of sigma_clip values:

        >>> import yt
        >>> ds = yt.load('IsolatedGalaxy/galaxy0030/galaxy0030')
        >>>
        >>> sc = yt.create_scene(ds)
        >>> # save with different sigma clipping values
        >>> sc.save('raw.png')  # The initial render call happens here
        >>> sc.save('clipped_2.png', sigma_clip=2, render=False)
        >>> sc.save('clipped_4.png', sigma_clip=4, render=False)

        """
        if fname is None:
            sources = list(self.sources.values())
            rensources = [s for s in sources if isinstance(s, RenderSource)]
            # if a volume source present, use its affiliated ds for fname
            if len(rensources) > 0:
                rs = rensources[0]
                basename = rs.data_source.ds.basename
                if isinstance(rs.field, str):
                    field = rs.field
                else:
                    field = rs.field[-1]
                fname = "%s_Render_%s.png" % (basename, field)
            # if no volume source present, use a default filename
            else:
                fname = "Render_opaque.png"
        suffix = get_image_suffix(fname)
        if suffix == "":
            suffix = ".png"
            fname = "%s%s" % (fname, suffix)

        render = self._sanitize_render(render)
        if render:
            self.render()
        mylog.info("Saving rendered image to %s", fname)

        # We can render pngs natively but for other formats we defer to
        # matplotlib.
        if suffix == ".png":
            self._last_render.write_png(fname, sigma_clip=sigma_clip)
        else:
            from matplotlib.backends.backend_pdf import FigureCanvasPdf
            from matplotlib.backends.backend_ps import FigureCanvasPS
            from matplotlib.figure import Figure

            shape = self._last_render.shape
            fig = Figure((shape[0] / 100.0, shape[1] / 100.0))
            if suffix == ".pdf":
                canvas = FigureCanvasPdf(fig)
            elif suffix in (".eps", ".ps"):
                canvas = FigureCanvasPS(fig)
            else:
                raise NotImplementedError("Unknown file suffix '{}'".format(suffix))
            ax = fig.add_axes([0, 0, 1, 1])
            ax.set_axis_off()
            out = self._last_render
            nz = out[:, :, :3][out[:, :, :3].nonzero()]
            max_val = nz.mean() + sigma_clip * nz.std()
            alpha = 255 * out[:, :, 3].astype("uint8")
            out = np.clip(out[:, :, :3] / max_val, 0.0, 1.0) * 255
            out = np.concatenate([out.astype("uint8"), alpha[..., None]], axis=-1)
            # not sure why we need rot90, but this makes the orientation
            # match the png writer
            ax.imshow(np.rot90(out), origin="lower")
            canvas.print_figure(fname, dpi=100)

<<<<<<< HEAD
    def save_annotated(self, fname=None, label_fmt=None,
                       text_annotate=None, dpi=100, sigma_clip=None,
                       tf_rect=None):
=======
    def save_annotated(
        self,
        fname=None,
        label_fmt=None,
        text_annotate=None,
        dpi=100,
        sigma_clip=None,
        render=True,
    ):
>>>>>>> 9138a0a7
        r"""Saves the most recently rendered image of the Scene to disk,
        including an image of the transfer function and and user-defined
        text.

        Once you have created a scene and rendered that scene to an image
        array, this saves that image array to disk with an optional filename.
        If an image has not yet been rendered for the current scene object,
        it forces one and writes it out.

        Parameters
        ----------
        fname: string, optional
            If specified, save the rendering as a bitmap to the file "fname".
            If unspecified, it creates a default based on the dataset filename.
            Default: None
        sigma_clip: float, optional
            Image values greater than this number times the standard deviation
            plus the mean of the image will be clipped before saving. Useful
            for enhancing images as it gets rid of rare high pixel values.
            Default: None

            floor(vals > std_dev*sigma_clip + mean)
        dpi: integer, optional
            By default, the resulting image will be the same size as the camera
            parameters.  If you supply a dpi, then the image will be scaled
            accordingly (from the default 100 dpi)
        label_fmt : str, optional
           A format specifier (e.g., label_fmt="%.2g") to use in formatting
           the data values that label the transfer function colorbar.
        text_annotate : list of iterables
           Any text that you wish to display on the image.  This should be an
           list containing a tuple of coordinates (in normalized figure
           coordinates), the text to display, and, optionally, a dictionary of
           keyword/value pairs to pass through to the matplotlib text()
           function.

           Each item in the main list is a separate string to write.
<<<<<<< HEAD
        tf_rect : seqeunce, optional
           A rectangle that defines the location of the transfer
           function legend for the case where there are multiple
           volume sources with associated transfer functions.  tf_rect
           is of the form [x0, y0, width, height], in figure coordinates.
=======
        render: boolean, optional
            If True, will render the scene before saving.
            If False, will use results of previous render if it exists.
            Default: True
>>>>>>> 9138a0a7

        Returns
        -------
            Nothing


        Examples
        --------

        >>> sc.save_annotated("fig.png",
        ...                   text_annotate=[[(0.05, 0.05),
        ...                                   "t = {}".format(ds.current_time.d),
        ...                                   dict(horizontalalignment="left")],
        ...                                  [(0.5,0.95),
        ...                                   "simulation title",
        ...                                   dict(color="y", fontsize="24",
        ...                                        horizontalalignment="center")]])

        """
        from yt.visualization._mpl_imports import (
            FigureCanvasAgg,
            FigureCanvasPdf,
            FigureCanvasPS,
        )

        sources = list(self.sources.values())
        rensources = [s for s in sources if isinstance(s, RenderSource)]

        if fname is None:
            # if a volume source present, use its affiliated ds for fname
            if len(rensources) > 0:
                rs = rensources[0]
                basename = rs.data_source.ds.basename
                if isinstance(rs.field, str):
                    field = rs.field
                else:
                    field = rs.field[-1]
                fname = "%s_Render_%s.png" % (basename, field)
            # if no volume source present, use a default filename
            else:
                fname = "Render_opaque.png"
        suffix = get_image_suffix(fname)
        if suffix == "":
            suffix = ".png"
            fname = "%s%s" % (fname, suffix)

        render = self._sanitize_render(render)
        if render:
            self.render()
        mylog.info("Saving rendered image to %s", fname)

<<<<<<< HEAD
        ax = self._show_mpl(self._last_render.swapaxes(0, 1),
                            sigma_clip=sigma_clip, dpi=dpi)

        # number of transfer functions?
        num_trans_func = 0
        for rs in rensources:
            print("here")
            try:
                tf = rs.transfer_function
                num_trans_func += 1
                print(type(tf))
            except AttributeError:
                print("error")
                pass

        print("num_trans_func = ", num_trans_func)

        # which transfer function?
        if num_trans_func == 1:
            rs = rensources[0]
            tf = rs.transfer_function
            label = rs.data_source.ds._get_field_info(rs.field).get_label()
            self._annotate(ax.axes, tf, rs, label=label, label_fmt=label_fmt)

        else:
            # set the origin and width and height of the colorbar region
            if tf_rect is not None:
                try:
                    cbx0, cby0, cbw, cbh = tf_rect
                except ValueError:
                    print("tf_rect does not have correct number of values.  Using default")
                    tf_rect = None

            if tf_rect is None:
                cbx0 = 0.80
                cby0 = 0.12
                cbw = 0.12
                cbh = 0.9

            cbh_each = cbh/num_trans_func

            for i, rs in enumerate(rensources):
                ax = self._render_figure.add_axes([cbx0, cby0 + i*cbh_each, 0.8*cbw, 0.8*cbh_each])
                try:
                    tf = rs.transfer_function
                    label = rs.data_source.ds._get_field_info(rs.field).get_label()
                    self._annotate_multi(ax, tf, rs, label=label, label_fmt=label_fmt)
                except AttributeError:
                    pass
=======
        # which transfer function?
        rs = rensources[0]
        tf = rs.transfer_function
        label = rs.data_source.ds._get_field_info(rs.field).get_label()

        ax = self._show_mpl(
            self._last_render.swapaxes(0, 1), sigma_clip=sigma_clip, dpi=dpi
        )
        self._annotate(ax.axes, tf, rs, label=label, label_fmt=label_fmt)
>>>>>>> 9138a0a7

        # any text?
        if text_annotate is not None:
            f = self._render_figure
            for t in text_annotate:
                xy = t[0]
                string = t[1]
                if len(t) == 3:
                    opt = t[2]
                else:
                    opt = dict()

                # sane default
                if "color" not in opt:
                    opt["color"] = "w"

                ax.axes.text(xy[0], xy[1], string, transform=f.transFigure, **opt)

        suffix = get_image_suffix(fname)

        if suffix == ".png":
            canvas = FigureCanvasAgg(self._render_figure)
        elif suffix == ".pdf":
            canvas = FigureCanvasPdf(self._render_figure)
        elif suffix in (".eps", ".ps"):
            canvas = FigureCanvasPS(self._render_figure)
        else:
            mylog.warning("Unknown suffix %s, defaulting to Agg", suffix)
            canvas = self.canvas

        self._render_figure.canvas = canvas
        self._render_figure.tight_layout()
        self._render_figure.savefig(fname, facecolor="black", pad_inches=0)

    def _show_mpl(self, im, sigma_clip=None, dpi=100):
        from matplotlib.figure import Figure

        s = im.shape
        self._render_figure = Figure(figsize=(s[1] / float(dpi), s[0] / float(dpi)))
        self._render_figure.clf()
        ax = self._render_figure.add_subplot(111)
        ax.set_position([0, 0, 1, 1])

        if sigma_clip is not None:
            nz = im[im > 0.0]
            nim = im / (nz.mean() + sigma_clip * np.std(nz))
            nim[nim > 1.0] = 1.0
            nim[nim < 0.0] = 0.0
            del nz
        else:
            nim = im
        axim = ax.imshow(nim[:, :, :3] / nim[:, :, :3].max(), interpolation="bilinear")

        return axim

    def _annotate(self, ax, tf, source, label="", label_fmt=None):
        ax.get_xaxis().set_visible(False)
        ax.get_xaxis().set_ticks([])
        ax.get_yaxis().set_visible(False)
        ax.get_yaxis().set_ticks([])
        cb = self._render_figure.colorbar(
            ax.images[0], pad=0.0, fraction=0.05, drawedges=True
        )
        tf.vert_cbar(
            ax=cb.ax,
            label=label,
            label_fmt=label_fmt,
            resolution=self.camera.resolution[0],
            log_scale=source.log_field,
        )

    def _annotate_multi(self, ax, tf, source, label="", label_fmt=None):
        ax.yaxis.set_label_position("right")
        ax.yaxis.tick_right()
        tf.vert_cbar(ax=ax, label=label, label_fmt=label_fmt,
                     resolution=self.camera.resolution[0],
                     log_scale=source.log_field, size=8)

    def _validate(self):
        r"""Validate the current state of the scene."""

        for k, source in self.sources.items():
            source._validate()
        return

    def composite(self, camera=None):
        r"""Create a composite image of the current scene.

        First iterate over the opaque sources and set the ZBuffer.
        Then iterate over the transparent sources, rendering from the value
        of the zbuffer to the front of the box. Typically this function is
        accessed through the .render() command.

        Parameters
        ----------
        camera: :class:`Camera`, optional
            If specified, use a specific :class:`Camera` to render the scene.

        Returns
        -------
        im: :class:`ImageArray`
            ImageArray instance of the current rendering image.

        Examples
        --------

        >>> import yt
        >>> ds = yt.load('IsolatedGalaxy/galaxy0030/galaxy0030')
        >>>
        >>> sc = yt.create_scene(ds)
        >>> # Modify camera, sources, etc...
        >>> im = sc.composite()

        """
        if camera is None:
            camera = self.camera
        empty = camera.lens.new_image(camera)
        opaque = ZBuffer(empty, np.full(empty.shape[:2], np.inf))

        for k, source in self.opaque_sources:
            source.render(camera, zbuffer=opaque)
            im = source.zbuffer.rgba

        for k, source in self.transparent_sources:
            im = source.render(camera, zbuffer=opaque)
            opaque.rgba = im

        # rotate image 180 degrees so orientation agrees with e.g.
        # a PlotWindow plot
        return np.rot90(im, k=2)

    def add_camera(self, data_source=None, lens_type="plane-parallel", auto=False):
        r"""Add a new camera to the Scene.

        The camera is defined by a position (the location of the camera
        in the simulation domain,), a focus (the point at which the
        camera is pointed), a width (the width of the snapshot that will
        be taken, a resolution (the number of pixels in the image), and
        a north_vector (the "up" direction in the resulting image). A
        camera can use a variety of different Lens objects.

        If the scene already has a camera associated with it, this function
        will create a new camera and discard the old one.

        Parameters
        ----------
        data_source: :class:`AMR3DData` or :class:`Dataset`, optional
            This is the source to be rendered, which can be any arbitrary yt
            data object or dataset.
        lens_type: string, optional
            This specifies the type of lens to use for rendering. Current
            options are 'plane-parallel', 'perspective', and 'fisheye'. See
            :class:`yt.visualization.volume_rendering.lens.Lens` for details.
            Default: 'plane-parallel'
        auto: boolean
            If True, build smart defaults using the data source extent. This
            can be time-consuming to iterate over the entire dataset to find
            the positional bounds. Default: False

        Examples
        --------

        In this example, the camera is set using defaults that are chosen
        to be reasonable for the argument Dataset.

        >>> import yt
        >>> from yt.visualization.volume_rendering.api import Scene, Camera
        >>> ds = yt.load('IsolatedGalaxy/galaxy0030/galaxy0030')
        >>> sc = Scene()
        >>> sc.add_camera()

        Here, we set the camera properties manually:

        >>> import yt
        >>> from yt.visualization.volume_rendering.api import Scene, Camera
        >>> sc = Scene()
        >>> cam = sc.add_camera()
        >>> cam.position = np.array([0.5, 0.5, -1.0])
        >>> cam.focus = np.array([0.5, 0.5, 0.0])
        >>> cam.north_vector = np.array([1.0, 0.0, 0.0])

        Finally, we create a camera with a non-default lens:

        >>> import yt
        >>> from yt.visualization.volume_rendering.api import Camera
        >>> ds = yt.load('IsolatedGalaxy/galaxy0030/galaxy0030')
        >>> sc = Scene()
        >>> sc.add_camera(ds, lens_type='perspective')

        """
        self._camera = Camera(self, data_source, lens_type, auto)
        return self.camera

    def camera():
        doc = r"""The camera property.

        This is the default camera that will be used when rendering. Can be set
        manually, but Camera type will be checked for validity.
        """

        def fget(self):
            return self._camera

        def fset(self, value):
            value.width = self.arr(value.width)
            value.focus = self.arr(value.focus)
            value.position = self.arr(value.position)
            self._camera = value

        def fdel(self):
            del self._camera
            self._camera = None

        return locals()

    camera = property(**camera())

    def unit_registry():
        def fget(self):
            ur = self._unit_registry
            if ur is None:
                ur = UnitRegistry()
                # This will be updated when we add a volume source
                ur.add("unitary", 1.0, length)
            self._unit_registry = ur
            return self._unit_registry

        def fset(self, value):
            self._unit_registry = value
            if self.camera is not None:
                self.camera.width = YTArray(
                    self.camera.width.in_units("unitary"), registry=value
                )
                self.camera.focus = YTArray(
                    self.camera.focus.in_units("unitary"), registry=value
                )
                self.camera.position = YTArray(
                    self.camera.position.in_units("unitary"), registry=value
                )

        def fdel(self):
            del self._unit_registry
            self._unit_registry = None

        return locals()

    unit_registry = property(**unit_registry())

    def set_camera(self, camera):
        r"""

        Set the camera to be used by this scene.

        """
        self.camera = camera

    def get_camera(self):
        r"""

        Get the camera currently used by this scene.

        """
        return self.camera

    def annotate_domain(self, ds, color=None):
        r"""

        Modifies this scene by drawing the edges of the computational domain.
        This adds a new BoxSource to the scene corresponding to the domain
        boundaries and returns the modified scene object.

        Parameters
        ----------

        ds : :class:`yt.data_objects.static_output.Dataset`
            This is the dataset object corresponding to the
            simulation being rendered. Used to get the domain bounds.
        color : array_like of shape (4,), optional
            The RGBA value to use to draw the domain boundaries.
            Default is black with an alpha of 1.0.

        Examples
        --------

        >>> import yt
        >>> ds = yt.load('IsolatedGalaxy/galaxy0030/galaxy0030')
        >>>
        >>> sc = yt.create_scene(ds)
        >>> sc.annotate_domain(ds)
        >>> im = sc.render()

        """
        box_source = BoxSource(ds.domain_left_edge, ds.domain_right_edge, color=color)
        self.add_source(box_source)
        return self

    def annotate_grids(
        self, data_source, alpha=0.3, cmap=None, min_level=None, max_level=None
    ):
        r"""

        Modifies this scene by drawing the edges of the AMR grids.
        This adds a new GridSource to the scene that represents the AMR grid
        and returns the resulting Scene object.

        Parameters
        ----------

        data_source: :class:`~yt.data_objects.api.DataContainer`
            The data container that will be used to identify grids to draw.
        alpha : float
            The opacity of the grids to draw.
        cmap : color map name
            The color map to use to map resolution levels to color.
        min_level : int, optional
            Minimum level to draw
        max_level : int, optional
            Maximum level to draw


        Examples
        --------

        >>> import yt
        >>> ds = yt.load('IsolatedGalaxy/galaxy0030/galaxy0030')
        >>>
        >>> sc = yt.create_scene(ds)
        >>> sc.annotate_grids(ds.all_data())
        >>> im = sc.render()

        """
        if cmap is None:
            cmap = ytcfg.get("yt", "default_colormap")
        grids = GridSource(
            data_source,
            alpha=alpha,
            cmap=cmap,
            min_level=min_level,
            max_level=max_level,
        )
        self.add_source(grids)
        return self

    def annotate_mesh_lines(self, color=None, alpha=1.0):
        """

        Modifies this Scene by drawing the mesh line boundaries
        on all MeshSources.

        Parameters
        ----------
        color : array_like of shape (4,), optional
            The RGBA value to use to draw the mesh lines.
            Default is black with an alpha of 1.0.
        alpha : float, optional
            The opacity of the mesh lines. Default is 255 (solid).

        """
        for k, source in self.opaque_sources:
            if isinstance(source, MeshSource):
                source.annotate_mesh_lines(color=color, alpha=alpha)
        return self

    def annotate_axes(self, colors=None, alpha=1.0):
        r"""

        Modifies this scene by drawing the coordinate axes.
        This adds a new CoordinateVectorSource to the scene
        and returns the modified scene object.

        Parameters
        ----------
        colors: array-like of shape (3,4), optional
            The RGBA values to use to draw the x, y, and z vectors. The default
            is  [[1, 0, 0, alpha], [0, 1, 0, alpha], [0, 0, 1, alpha]] where
            ``alpha`` is set by the parameter below. If ``colors`` is set then
            ``alpha`` is ignored.
        alpha : float, optional
            The opacity of the vectors.

        Examples
        --------

        >>> import yt
        >>> ds = yt.load('IsolatedGalaxy/galaxy0030/galaxy0030')
        >>>
        >>> sc = yt.create_scene(ds)
        >>> sc.annotate_axes(alpha=0.5)
        >>> im = sc.render()

        """
        coords = CoordinateVectorSource(colors, alpha)
        self.add_source(coords)
        return self

    def show(self, sigma_clip=None):
        r"""This will send the most recently rendered image to the IPython
        notebook.

        If yt is being run from within an IPython session, and it is able to
        determine this, this function will send the current image of this Scene
        to the notebook for display. If there is no current image, it will
        run the render() method on this Scene before sending the result to the
        notebook.

        If yt can't determine if it's inside an IPython session, this will raise
        YTNotInsideNotebook.

        Examples
        --------

        >>> import yt
        >>> ds = yt.load('IsolatedGalaxy/galaxy0030/galaxy0030')
        >>>
        >>> sc = yt.create_scene(ds)
        >>> sc.show()

        """
        if "__IPYTHON__" in dir(builtins):
            from IPython.display import display

            self._sigma_clip = sigma_clip
            display(self)
        else:
            raise YTNotInsideNotebook

    _arr = None

    @property
    def arr(self):
        """Converts an array into a :class:`yt.units.yt_array.YTArray`

        The returned YTArray will be dimensionless by default, but can be
        cast to arbitrary units using the ``units`` keyword argument.

        Parameters
        ----------

        input_array : Iterable
            A tuple, list, or array to attach units to
        units: String unit specification, unit symbol object, or astropy
            units object
        input_units : deprecated in favor of 'units'
            The units of the array. Powers must be specified using python syntax
            (cm**3, not cm^3).
        dtype : string or NumPy dtype object
            The dtype of the returned array data

        Examples
        --------

        >>> a = sc.arr([1, 2, 3], 'cm')
        >>> b = sc.arr([4, 5, 6], 'm')
        >>> a + b
        YTArray([ 401.,  502.,  603.]) cm
        >>> b + a
        YTArray([ 4.01,  5.02,  6.03]) m

        Arrays returned by this function know about the scene's unit system

        >>> a = sc.arr(np.ones(5), 'unitary')
        >>> a.in_units('Mpc')
        YTArray([ 1.00010449,  1.00010449,  1.00010449,  1.00010449,
                 1.00010449]) Mpc

        """
        if self._arr is not None:
            return self._arr
        self._arr = functools.partial(YTArray, registry=self.unit_registry)
        return self._arr

    _quan = None

    @property
    def quan(self):
        """Converts an scalar into a :class:`yt.units.yt_array.YTQuantity`

        The returned YTQuantity will be dimensionless by default, but can be
        cast to arbitrary units using the ``units`` keyword argument.

        Parameters
        ----------

        input_scalar : an integer or floating point scalar
            The scalar to attach units to
        units : String unit specification, unit symbol object, or astropy
            units
        input_units : deprecated in favor of 'units'
            The units of the quantity. Powers must be specified using python
            syntax (cm**3, not cm^3).
        dtype : string or NumPy dtype object
            The dtype of the array data.

        Examples
        --------

        >>> a = sc.quan(1, 'cm')
        >>> b = sc.quan(2, 'm')
        >>> a + b
        201.0 cm
        >>> b + a
        2.01 m

        Quantities created this way automatically know about the unit system
        of the scene

        >>> a = ds.quan(5, 'unitary')
        >>> a.in_cgs()
        1.543e+25 cm

        """
        if self._quan is not None:
            return self._quan
        self._quan = functools.partial(YTQuantity, registry=self.unit_registry)
        return self._quan

    def _repr_png_(self):
        if self._last_render is None:
            self.render()
        png = self._last_render.write_png(
            filename=None, sigma_clip=self._sigma_clip, background="black"
        )
        self._sigma_clip = None
        return png

    def __repr__(self):
        disp = "<Scene Object>:"
        disp += "\nSources: \n"
        for k, v in self.sources.items():
            disp += "    %s: %s\n" % (k, v)
        disp += "Camera: \n"
        disp += "    %s" % self.camera
        return disp<|MERGE_RESOLUTION|>--- conflicted
+++ resolved
@@ -355,21 +355,9 @@
             ax.imshow(np.rot90(out), origin="lower")
             canvas.print_figure(fname, dpi=100)
 
-<<<<<<< HEAD
     def save_annotated(self, fname=None, label_fmt=None,
                        text_annotate=None, dpi=100, sigma_clip=None,
-                       tf_rect=None):
-=======
-    def save_annotated(
-        self,
-        fname=None,
-        label_fmt=None,
-        text_annotate=None,
-        dpi=100,
-        sigma_clip=None,
-        render=True,
-    ):
->>>>>>> 9138a0a7
+                       render=True, tf_rect=None):
         r"""Saves the most recently rendered image of the Scene to disk,
         including an image of the transfer function and and user-defined
         text.
@@ -407,18 +395,15 @@
            function.
 
            Each item in the main list is a separate string to write.
-<<<<<<< HEAD
+        render: boolean, optional
+            If True, will render the scene before saving.
+            If False, will use results of previous render if it exists.
+            Default: True
         tf_rect : seqeunce, optional
            A rectangle that defines the location of the transfer
            function legend for the case where there are multiple
            volume sources with associated transfer functions.  tf_rect
            is of the form [x0, y0, width, height], in figure coordinates.
-=======
-        render: boolean, optional
-            If True, will render the scene before saving.
-            If False, will use results of previous render if it exists.
-            Default: True
->>>>>>> 9138a0a7
 
         Returns
         -------
@@ -470,7 +455,6 @@
             self.render()
         mylog.info("Saving rendered image to %s", fname)
 
-<<<<<<< HEAD
         ax = self._show_mpl(self._last_render.swapaxes(0, 1),
                             sigma_clip=sigma_clip, dpi=dpi)
 
@@ -520,17 +504,6 @@
                     self._annotate_multi(ax, tf, rs, label=label, label_fmt=label_fmt)
                 except AttributeError:
                     pass
-=======
-        # which transfer function?
-        rs = rensources[0]
-        tf = rs.transfer_function
-        label = rs.data_source.ds._get_field_info(rs.field).get_label()
-
-        ax = self._show_mpl(
-            self._last_render.swapaxes(0, 1), sigma_clip=sigma_clip, dpi=dpi
-        )
-        self._annotate(ax.axes, tf, rs, label=label, label_fmt=label_fmt)
->>>>>>> 9138a0a7
 
         # any text?
         if text_annotate is not None:
