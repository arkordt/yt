"""
Unstructured-mesh geometry handler




"""

#-----------------------------------------------------------------------------
# Copyright (c) 2013, yt Development Team.
#
# Distributed under the terms of the Modified BSD License.
#
# The full license is in the file COPYING.txt, distributed with this software.
#-----------------------------------------------------------------------------

import weakref

from yt.funcs import *
from yt.utilities.logger import ytLogger as mylog
<<<<<<< HEAD
from yt.geometry.geometry_handler import Index, YTDataChunk
from yt.utilities.lib import smallest_fwidth
=======
from yt.geometry.geometry_handler import GeometryHandler, YTDataChunk
from yt.utilities.lib.mesh_utilities import smallest_fwidth
>>>>>>> 65ef18b5

class UnstructuredMeshIndex(Index):
    _global_mesh = False
    _unsupported_objects = ('proj', 'covering_grid', 'smoothed_covering_grid')

    def __init__(self, pf, dataset_type):
        self.dataset_type = dataset_type
        self.parameter_file = weakref.proxy(pf)
        # for now, the hierarchy file is the parameter file!
        self.hierarchy_filename = self.parameter_file.parameter_filename
        self.directory = os.path.dirname(self.hierarchy_filename)
        self.float_type = np.float64
        super(UnstructuredMeshIndex, self).__init__(pf, dataset_type)

    def _setup_geometry(self):
        mylog.debug("Initializing Unstructured Mesh Geometry Handler.")
        self._initialize_mesh()

    def get_smallest_dx(self):
        """
        Returns (in code units) the smallest cell size in the simulation.
        """
        dx = min(smallest_fwidth(mesh.connectivity_coords,
                                 mesh.connectivity_indices,
                                 mesh._index_offset)
                 for mesh in self.meshes)
        return dx

    def convert(self, unit):
        return self.parameter_file.conversion_factors[unit]

    def _initialize_mesh(self):
        raise NotImplementedError

    def _setup_classes(self):
        dd = self._get_data_reader_dict()
        super(UnstructuredMeshIndex, self)._setup_classes(dd)
        self.object_types.sort()

    def _identify_base_chunk(self, dobj):
        if getattr(dobj, "_chunk_info", None) is None:
            dobj._chunk_info = self.meshes
        if getattr(dobj, "size", None) is None:
            dobj.size = self._count_selection(dobj)
        dobj._current_chunk = list(self._chunk_all(dobj))[0]

    def _count_selection(self, dobj, meshes = None):
        if meshes is None: meshes = dobj._chunk_info
        count = sum((m.count(dobj.selector) for m in meshes))
        return count

    def _chunk_all(self, dobj, cache = True):
        oobjs = getattr(dobj._current_chunk, "objs", dobj._chunk_info)
        yield YTDataChunk(dobj, "all", oobjs, dobj.size, cache)

    def _chunk_spatial(self, dobj, ngz, sort = None, preload_fields = None):
        sobjs = getattr(dobj._current_chunk, "objs", dobj._chunk_info)
        # We actually do not really use the data files except as input to the
        # ParticleOctreeSubset.
        # This is where we will perform cutting of the Octree and
        # load-balancing.  That may require a specialized selector object to
        # cut based on some space-filling curve index.
        for i,og in enumerate(sobjs):
            if ngz > 0:
                g = og.retrieve_ghost_zones(ngz, [], smoothed=True)
            else:
                g = og
            size = self._count_selection(dobj, [og])
            if size == 0: continue
            yield YTDataChunk(dobj, "spatial", [g], size)

    def _chunk_io(self, dobj, cache = True):
        oobjs = getattr(dobj._current_chunk, "objs", dobj._chunk_info)
        for subset in oobjs:
            s = self._count_selection(dobj, oobjs)
            yield YTDataChunk(dobj, "io", [subset], s, cache = cache)<|MERGE_RESOLUTION|>--- conflicted
+++ resolved
@@ -18,13 +18,8 @@
 
 from yt.funcs import *
 from yt.utilities.logger import ytLogger as mylog
-<<<<<<< HEAD
 from yt.geometry.geometry_handler import Index, YTDataChunk
-from yt.utilities.lib import smallest_fwidth
-=======
-from yt.geometry.geometry_handler import GeometryHandler, YTDataChunk
 from yt.utilities.lib.mesh_utilities import smallest_fwidth
->>>>>>> 65ef18b5
 
 class UnstructuredMeshIndex(Index):
     _global_mesh = False
