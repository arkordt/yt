--- conflicted
+++ resolved
@@ -295,7 +295,47 @@
 
 deposit_std = StdParticleField
 
-<<<<<<< HEAD
+cdef class CICDeposit(ParticleDepositOperation):
+    cdef np.float64_t *field
+    cdef public object ofield
+    def initialize(self):
+        self.ofield = np.zeros(self.nvals, dtype="float64")
+        cdef np.ndarray arr = self.ofield
+        self.field = <np.float64_t *> arr.data
+
+    cdef void process(self, int dim[3],
+                      np.float64_t left_edge[3],
+                      np.float64_t dds[3],
+                      np.int64_t offset, # offset into IO field
+                      np.float64_t ppos[3], # this particle's position
+                      np.float64_t *fields # any other fields we need
+                      ):
+        
+        cdef int i, j, k, ind[3], ii
+        cdef np.float64_t rpos[3], rdds[3][2]
+        cdef np.float64_t fact, edge0, edge1, edge2
+        cdef np.float64_t le0, le1, le2
+        cdef np.float64_t dx, dy, dz, dx2, dy2, dz2
+
+        # Compute the position of the central cell
+        for i in range(3):
+            rpos[i] = (ppos[i]-left_edge[i])/dds[i]
+            rpos[i] = fclip(rpos[i], 0.5001, dim[i]-0.5001)
+            ind[i] = <int> (rpos[i] + 0.5)
+            # Note these are 1, then 0
+            rdds[i][1] = (<np.float64_t> ind[i]) + 0.5 - rpos[i]
+            rdds[i][0] = 1.0 - rdds[i][1]
+
+        for i in range(2):
+            for j in range(2):
+                for k in range(2):
+                    ii = gind(ind[0] - i, ind[1] - j, ind[2] - k, dim) + offset
+                    self.field[ii] += fields[0]*rdds[0][i]*rdds[1][j]*rdds[2][k]
+
+    def finalize(self):
+        return self.ofield
+
+deposit_cic = CICDeposit
 
 cdef class WeightedMeanParticleField(ParticleDepositOperation):
     # Deposit both mass * field and mass into two scalars
@@ -331,46 +371,3 @@
         return self.owf / self.ow
 
 deposit_weighted_mean= WeightedMeanParticleField
-=======
-cdef class CICDeposit(ParticleDepositOperation):
-    cdef np.float64_t *field
-    cdef public object ofield
-    def initialize(self):
-        self.ofield = np.zeros(self.nvals, dtype="float64")
-        cdef np.ndarray arr = self.ofield
-        self.field = <np.float64_t *> arr.data
-
-    cdef void process(self, int dim[3],
-                      np.float64_t left_edge[3],
-                      np.float64_t dds[3],
-                      np.int64_t offset, # offset into IO field
-                      np.float64_t ppos[3], # this particle's position
-                      np.float64_t *fields # any other fields we need
-                      ):
-        
-        cdef int i, j, k, ind[3], ii
-        cdef np.float64_t rpos[3], rdds[3][2]
-        cdef np.float64_t fact, edge0, edge1, edge2
-        cdef np.float64_t le0, le1, le2
-        cdef np.float64_t dx, dy, dz, dx2, dy2, dz2
-
-        # Compute the position of the central cell
-        for i in range(3):
-            rpos[i] = (ppos[i]-left_edge[i])/dds[i]
-            rpos[i] = fclip(rpos[i], 0.5001, dim[i]-0.5001)
-            ind[i] = <int> (rpos[i] + 0.5)
-            # Note these are 1, then 0
-            rdds[i][1] = (<np.float64_t> ind[i]) + 0.5 - rpos[i]
-            rdds[i][0] = 1.0 - rdds[i][1]
-
-        for i in range(2):
-            for j in range(2):
-                for k in range(2):
-                    ii = gind(ind[0] - i, ind[1] - j, ind[2] - k, dim) + offset
-                    self.field[ii] += fields[0]*rdds[0][i]*rdds[1][j]*rdds[2][k]
-
-    def finalize(self):
-        return self.ofield
-
-deposit_cic = CICDeposit
->>>>>>> cbc6543e
