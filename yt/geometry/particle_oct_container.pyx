--- conflicted
+++ resolved
@@ -1079,12 +1079,8 @@
     @cython.boundscheck(False)
     @cython.wraparound(False)
     @cython.cdivision(True)
-<<<<<<< HEAD
     @cython.initializedcheck(False)
-    cdef void add_refined(self, np.uint64_t mi1, np.uint64_t mi2):
-=======
     cdef void set_files_coarse(self, np.uint64_t mi1):
->>>>>>> 61981034
         cdef int i
         cdef BoolArrayCollection fmask
         cdef bint flag_ref = self.is_refined(mi1)
@@ -1106,6 +1102,7 @@
     @cython.boundscheck(False)
     @cython.wraparound(False)
     @cython.cdivision(True)
+    @cython.initializedcheck(False)
     cdef void add_refined(self, np.uint64_t mi1, np.uint64_t mi2):
         IF BoolType == 'Bool':
             self.refined_select_bool[mi2] = 1
@@ -1120,9 +1117,7 @@
     @cython.boundscheck(False)
     @cython.wraparound(False)
     @cython.cdivision(True)
-<<<<<<< HEAD
     @cython.initializedcheck(False)
-=======
     cdef void set_files_refined(self, np.uint64_t mi1, np.uint64_t mi2):
         cdef int i
         cdef BoolArrayCollection fmask
@@ -1140,7 +1135,7 @@
     @cython.boundscheck(False)
     @cython.wraparound(False)
     @cython.cdivision(True)
->>>>>>> 61981034
+    @cython.initializedcheck(False)
     cdef void add_neighbors_coarse(self, np.uint64_t mi1):
         cdef int m
         cdef np.uint32_t ntot
@@ -1159,12 +1154,8 @@
     @cython.boundscheck(False)
     @cython.wraparound(False)
     @cython.cdivision(True)
-<<<<<<< HEAD
     @cython.initializedcheck(False)
-    cdef void add_neighbors_refined(self, np.uint64_t mi1, np.uint64_t mi2):
-=======
     cdef void set_files_neighbors_coarse(self, np.uint64_t mi1):
->>>>>>> 61981034
         cdef int i, m
         cdef np.uint32_t ntot
         cdef np.uint64_t mi1_n
@@ -1184,6 +1175,7 @@
     @cython.boundscheck(False)
     @cython.wraparound(False)
     @cython.cdivision(True)
+    @cython.initializedcheck(False)
     cdef void add_neighbors_refined(self, np.uint64_t mi1, np.uint64_t mi2):
         cdef int m
         cdef np.uint32_t ntot
@@ -1219,6 +1211,7 @@
     @cython.boundscheck(False)
     @cython.wraparound(False)
     @cython.cdivision(True)
+    @cython.initializedcheck(False)
     cdef void set_files_neighbors_refined(self, np.uint64_t mi1, np.uint64_t mi2):
         cdef int i, m
         cdef np.uint32_t ntot
