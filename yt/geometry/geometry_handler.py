--- conflicted
+++ resolved
@@ -26,18 +26,10 @@
 
 from yt.funcs import *
 from yt.config import ytcfg
-<<<<<<< HEAD
-from yt.data_objects.field_info_container import \
-=======
 from yt.data_objects.data_containers import \
     data_object_registry
 from yt.units.yt_array import \
     uconcatenate
-from yt.fields.field_info_container import \
->>>>>>> 65ef18b5
-    NullFunc
-from yt.data_objects.particle_fields import \
-    particle_deposition_functions
 from yt.utilities.io_handler import io_registry
 from yt.utilities.logger import ytLogger as mylog
 from yt.utilities.parallel_tools.parallel_analysis_interface import \
@@ -52,12 +44,8 @@
 class Index(ParallelAnalysisInterface):
     _global_mesh = True
 
-<<<<<<< HEAD
     def __init__(self, pf, dataset_type):
-=======
-    def __init__(self, pf, data_style):
         self.filtered_particle_types = []
->>>>>>> 65ef18b5
         ParallelAnalysisInterface.__init__(self)
         self.parameter_file = weakref.proxy(pf)
         self.pf = self.parameter_file
@@ -67,304 +55,10 @@
         mylog.debug("Initializing geometry index.")
         self._setup_geometry()
 
-<<<<<<< HEAD
-=======
-        mylog.debug("Initializing data grid data IO")
-        self._setup_data_io()
-
-        # Note that this falls under the "geometry" object since it's
-        # potentially quite expensive, and should be done with the indexing.
-        mylog.debug("Detecting fields.")
-        self._detect_output_fields()
-
-    def __del__(self):
-        if self._data_file is not None:
-            self._data_file.close()
-
->>>>>>> 65ef18b5
     def _initialize_state_variables(self):
         # TODO: Remove?
         self._max_locations = {}
         self.num_grids = None
-<<<<<<< HEAD
-=======
-
-    def _setup_classes(self, dd):
-        # Called by subclass
-        self.object_types = []
-        self.objects = []
-        self.plots = []
-        for name, cls in sorted(data_object_registry.items()):
-            if name in self._unsupported_objects:
-                setattr(self, name,
-                    _unsupported_object(self.parameter_file, name))
-                continue
-            cname = cls.__name__
-            if cname.endswith("Base"): cname = cname[:-4]
-            self._add_object_class(name, cname, cls, dd)
-        if self.pf.refine_by != 2 and hasattr(self, 'proj') and \
-            hasattr(self, 'overlap_proj'):
-            mylog.warning("Refine by something other than two: reverting to"
-                        + " overlap_proj")
-            self.proj = self.overlap_proj
-        if self.pf.dimensionality < 3 and hasattr(self, 'proj') and \
-            hasattr(self, 'overlap_proj'):
-            mylog.warning("Dimensionality less than 3: reverting to"
-                        + " overlap_proj")
-            self.proj = self.overlap_proj
-        self.object_types.sort()
-
-    def _setup_particle_types(self, ptypes = None):
-        df = []
-        if ptypes is None: ptypes = self.pf.particle_types_raw
-        for ptype in set(ptypes):
-            df += self.pf._setup_particle_type(ptype)
-        return df
-
-    def _setup_field_registry(self):
-        self.derived_field_list = []
-        self.filtered_particle_types = []
-
-    def _setup_filtered_type(self, filter):
-        if not filter.available(self.derived_field_list):
-            return False
-        fi = self.parameter_file.field_info
-        fd = self.parameter_file.field_dependencies
-        available = False
-        for fn in self.derived_field_list:
-            if fn[0] == filter.filtered_type:
-                # Now we can add this
-                available = True
-                self.derived_field_list.append(
-                    (filter.name, fn[1]))
-                fi[filter.name, fn[1]] = filter.wrap_func(fn, fi[fn])
-                # Now we append the dependencies
-                fd[filter.name, fn[1]] = fd[fn]
-        if available:
-            self.parameter_file.particle_types += (filter.name,)
-            self.filtered_particle_types.append(filter.name)
-            self._setup_particle_types([filter.name])
-        return available
-
-    # Now all the object related stuff
-    def all_data(self, find_max=False):
-        pf = self.parameter_file
-        if find_max: c = self.find_max("Density")[1]
-        else: c = (pf.domain_right_edge + pf.domain_left_edge)/2.0
-        return self.region(c,
-            pf.domain_left_edge, pf.domain_right_edge)
-
-    def _initialize_data_storage(self):
-        if not ytcfg.getboolean('yt','serialize'): return
-        fn = self.pf.storage_filename
-        if fn is None:
-            if os.path.isfile(os.path.join(self.directory,
-                                "%s.yt" % self.pf.unique_identifier)):
-                fn = os.path.join(self.directory,"%s.yt" % self.pf.unique_identifier)
-            else:
-                fn = os.path.join(self.directory,
-                        "%s.yt" % self.parameter_file.basename)
-        dir_to_check = os.path.dirname(fn)
-        if dir_to_check == '':
-            dir_to_check = '.'
-        # We have four options:
-        #    Writeable, does not exist      : create, open as append
-        #    Writeable, does exist          : open as append
-        #    Not writeable, does not exist  : do not attempt to open
-        #    Not writeable, does exist      : open as read-only
-        exists = os.path.isfile(fn)
-        if not exists:
-            writeable = os.access(dir_to_check, os.W_OK)
-        else:
-            writeable = os.access(fn, os.W_OK)
-        writeable = writeable and not ytcfg.getboolean('yt','onlydeserialize')
-        # We now have our conditional stuff
-        self.comm.barrier()
-        if not writeable and not exists: return
-        if writeable:
-            try:
-                if not exists: self.__create_data_file(fn)
-                self._data_mode = 'a'
-            except IOError:
-                self._data_mode = None
-                return
-        else:
-            self._data_mode = 'r'
-
-        self.__data_filename = fn
-        self._data_file = h5py.File(fn, self._data_mode)
-
-    def __create_data_file(self, fn):
-        # Note that this used to be parallel_root_only; it no longer is,
-        # because we have better logic to decide who owns the file.
-        f = h5py.File(fn, 'a')
-        f.close()
-
-    def _setup_data_io(self):
-        if getattr(self, "io", None) is not None: return
-        self.io = io_registry[self.data_style](self.parameter_file)
-
-    def _save_data(self, array, node, name, set_attr=None, force=False, passthrough = False):
-        """
-        Arbitrary numpy data will be saved to the region in the datafile
-        described by *node* and *name*.  If data file does not exist, it throws
-        no error and simply does not save.
-        """
-
-        if self._data_mode != 'a': return
-        try:
-            node_loc = self._data_file[node]
-            if name in node_loc and force:
-                mylog.info("Overwriting node %s/%s", node, name)
-                del self._data_file[node][name]
-            elif name in node_loc and passthrough:
-                return
-        except:
-            pass
-        myGroup = self._data_file['/']
-        for q in node.split('/'):
-            if q: myGroup = myGroup.require_group(q)
-        arr = myGroup.create_dataset(name,data=array)
-        if set_attr is not None:
-            for i, j in set_attr.items(): arr.attrs[i] = j
-        self._data_file.flush()
-
-    def _reload_data_file(self, *args, **kwargs):
-        if self._data_file is None: return
-        self._data_file.close()
-        del self._data_file
-        self._data_file = h5py.File(self.__data_filename, self._data_mode)
-
-    save_data = parallel_splitter(_save_data, _reload_data_file)
-
-    def _get_data_reader_dict(self):
-        dd = { 'pf' : self.parameter_file, # Already weak
-               'hierarchy': weakref.proxy(self) }
-        return dd
-
-    def _reset_save_data(self,round_robin=False):
-        if round_robin:
-            self.save_data = self._save_data
-        else:
-            self.save_data = parallel_splitter(self._save_data, self._reload_data_file)
-
-    def save_object(self, obj, name):
-        """
-        Save an object (*obj*) to the data_file using the Pickle protocol,
-        under the name *name* on the node /Objects.
-        """
-        s = cPickle.dumps(obj, protocol=-1)
-        self.save_data(np.array(s, dtype='c'), "/Objects", name, force = True)
-
-    def load_object(self, name):
-        """
-        Load and return and object from the data_file using the Pickle protocol,
-        under the name *name* on the node /Objects.
-        """
-        obj = self.get_data("/Objects", name)
-        if obj is None:
-            return
-        obj = cPickle.loads(obj.value)
-        if iterable(obj) and len(obj) == 2:
-            obj = obj[1] # Just the object, not the pf
-        if hasattr(obj, '_fix_pickle'): obj._fix_pickle()
-        return obj
-
-    def get_data(self, node, name):
-        """
-        Return the dataset with a given *name* located at *node* in the
-        datafile.
-        """
-        if self._data_file == None:
-            return None
-        if node[0] != "/": node = "/%s" % node
-
-        myGroup = self._data_file['/']
-        for group in node.split('/'):
-            if group:
-                if group not in myGroup:
-                    return None
-                myGroup = myGroup[group]
-        if name not in myGroup:
-            return None
-
-        full_name = "%s/%s" % (node, name)
-        try:
-            return self._data_file[full_name][:]
-        except TypeError:
-            return self._data_file[full_name]
-
-    def _close_data_file(self):
-        if self._data_file:
-            self._data_file.close()
-            del self._data_file
-            self._data_file = None
-
-    def find_max(self, field):
-        """
-        Returns (value, center) of location of maximum for a given field.
-        """
-        mylog.debug("Searching for maximum value of %s", field)
-        source = self.all_data()
-        max_val, maxi, mx, my, mz = \
-            source.quantities["MaxLocation"](field)
-        mylog.info("Max Value is %0.5e at %0.16f %0.16f %0.16f", 
-              max_val, mx, my, mz)
-        return max_val, np.array([mx, my, mz], dtype="float64")
-
-    def _add_object_class(self, name, class_name, base, dd):
-        self.object_types.append(name)
-        obj = type(class_name, (base,), dd)
-        setattr(self, name, obj)
-
-    def _split_fields(self, fields):
-        # This will split fields into either generated or read fields
-        fields_to_read, fields_to_generate = [], []
-        for ftype, fname in fields:
-            if fname in self.field_list or (ftype, fname) in self.field_list:
-                fields_to_read.append((ftype, fname))
-            else:
-                fields_to_generate.append((ftype, fname))
-        return fields_to_read, fields_to_generate
-
-    def _read_particle_fields(self, fields, dobj, chunk = None):
-        if len(fields) == 0: return {}, []
-        selector = dobj.selector
-        if chunk is None:
-            self._identify_base_chunk(dobj)
-        fields_to_return = {}
-        fields_to_read, fields_to_generate = self._split_fields(fields)
-        if len(fields_to_read) == 0:
-            return {}, fields_to_generate
-        fields_to_return = self.io._read_particle_selection(
-            self._chunk_io(dobj, cache = False),
-            selector,
-            fields_to_read)
-        for field in fields_to_read:
-            ftype, fname = field
-            finfo = self.pf._get_field_info(*field)
-        return fields_to_return, fields_to_generate
-
-    def _read_fluid_fields(self, fields, dobj, chunk = None):
-        if len(fields) == 0: return {}, []
-        selector = dobj.selector
-        if chunk is None:
-            self._identify_base_chunk(dobj)
-            chunk_size = dobj.size
-        else:
-            chunk_size = chunk.data_size
-        fields_to_return = {}
-        fields_to_read, fields_to_generate = self._split_fields(fields)
-        if len(fields_to_read) == 0:
-            return {}, fields_to_generate
-        fields_to_return = self.io._read_fluid_selection(
-            self._chunk_io(dobj),
-            selector,
-            fields_to_read,
-            chunk_size)
-        return fields_to_return, fields_to_generate
-
->>>>>>> 65ef18b5
 
     def _chunk(self, dobj, chunking_style, ngz = 0, **kwargs):
         # A chunk is either None or (grids, size)
