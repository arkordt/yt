--- conflicted
+++ resolved
@@ -820,13 +820,9 @@
     def ffalse(func):
         @functools.wraps(func)
         def false_wrapper(*args, **kwargs):
-<<<<<<< HEAD
-            raise SkipTest
-=======
             if ytcfg.getboolean("yt", "__strict_requires"):
                 raise FileNotFoundError(req_file)
-            return None
->>>>>>> 2438fd11
+            raise SkipTest
 
         return false_wrapper
 
