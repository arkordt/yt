import os
import time
import uuid
import weakref
from itertools import chain, product, repeat
from numbers import Number as numeric_type
from typing import Type

import numpy as np
from more_itertools import always_iterable

from yt.data_objects.field_data import YTFieldData
from yt.data_objects.index_subobjects.grid_patch import AMRGridPatch
from yt.data_objects.index_subobjects.octree_subset import OctreeSubset
from yt.data_objects.index_subobjects.stretched_grid import StretchedGrid
from yt.data_objects.index_subobjects.unstructured_mesh import (
    SemiStructuredMesh,
    UnstructuredMesh,
)
from yt.data_objects.particle_unions import ParticleUnion
from yt.data_objects.static_output import Dataset, ParticleFile
from yt.data_objects.unions import MeshUnion
from yt.frontends.sph.data_structures import SPHParticleIndex
from yt.geometry.geometry_handler import Index, YTDataChunk
from yt.geometry.grid_geometry_handler import GridIndex
from yt.geometry.oct_container import OctreeContainer
from yt.geometry.oct_geometry_handler import OctreeIndex
from yt.geometry.unstructured_mesh_handler import UnstructuredIndex
from yt.units import YTQuantity
from yt.utilities.io_handler import io_registry
from yt.utilities.lib.cykdtree import PyKDTree
from yt.utilities.lib.misc_utilities import (
    _obtain_coords_and_widths,
    get_box_grids_level,
)
from yt.utilities.lib.particle_kdtree_tools import (
    estimate_density,
    generate_smoothing_length,
)
from yt.utilities.logger import ytLogger as mylog

from .definitions import process_data, set_particle_types
from .fields import StreamFieldInfo


class StreamGrid(AMRGridPatch):
    """
    Class representing a single In-memory Grid instance.
    """

    __slots__ = ["proc_num"]
    _id_offset = 0

    def __init__(self, id, index):
        """
        Returns an instance of StreamGrid with *id*, associated with *filename*
        and *index*.
        """
        # All of the field parameters will be passed to us as needed.
        AMRGridPatch.__init__(self, id, filename=None, index=index)
        self._children_ids = []
        self._parent_id = -1
        self.Level = -1

    def set_filename(self, filename):
        pass

    @property
    def Parent(self):
        if self._parent_id == -1:
            return None
        return self.index.grids[self._parent_id - self._id_offset]

    @property
    def Children(self):
        return [self.index.grids[cid - self._id_offset] for cid in self._children_ids]


class StreamStretchedGrid(StretchedGrid):
    _id_offset = 0

    def __init__(self, id, index):
        cell_widths = index.grid_cell_widths[id - self._id_offset]
        super().__init__(id, cell_widths, index=index)
        self._children_ids = []
        self._parent_id = -1
        self.Level = -1

    @property
    def Parent(self):
        if self._parent_id == -1:
            return None
        return self.index.grids[self._parent_id - self._id_offset]

    @property
    def Children(self):
        return [self.index.grids[cid - self._id_offset] for cid in self._children_ids]


class StreamHandler:
    def __init__(
        self,
        left_edges,
        right_edges,
        dimensions,
        levels,
        parent_ids,
        particle_count,
        processor_ids,
        fields,
        field_units,
        code_units,
        io=None,
        particle_types=None,
        periodicity=(True, True, True),
        *,
<<<<<<< HEAD
        cell_widths=None,
=======
        parameters=None,
>>>>>>> 7ce98c99
    ):
        if particle_types is None:
            particle_types = {}
        self.left_edges = np.array(left_edges)
        self.right_edges = np.array(right_edges)
        self.dimensions = dimensions
        self.levels = levels
        self.parent_ids = parent_ids
        self.particle_count = particle_count
        self.processor_ids = processor_ids
        self.num_grids = self.levels.size
        self.fields = fields
        self.field_units = field_units
        self.code_units = code_units
        self.io = io
        self.particle_types = particle_types
        self.periodicity = periodicity
<<<<<<< HEAD
        self.cell_widths = cell_widths
=======
        if parameters is None:
            self.parameters = {}
        else:
            self.parameters = parameters.copy()
>>>>>>> 7ce98c99

    def get_fields(self):
        return self.fields.all_fields

    def get_particle_type(self, field):

        if field in self.particle_types:
            return self.particle_types[field]
        else:
            return False


class StreamHierarchy(GridIndex):

    grid = StreamGrid

    def __init__(self, ds, dataset_type=None):
        self.dataset_type = dataset_type
        self.float_type = "float64"
        self.dataset = weakref.proxy(ds)  # for _obtain_enzo
        self.stream_handler = ds.stream_handler
        self.float_type = "float64"
        self.directory = os.getcwd()
        GridIndex.__init__(self, ds, dataset_type)

    def _count_grids(self):
        self.num_grids = self.stream_handler.num_grids

    def _icoords_to_fcoords(self, icoords, ires, axes=None):
        """
        We check here that we have cell_widths, and if we do, we will provide them.
        """
        if self.grid_cell_widths is None:
            return super()._icoords_to_fcoords(icoords, ires, axes)
        # Ideally this would be ported to something more efficient.  As it
        # stands, this will use a pure python loop!
        if axes is None:
            axes = [0, 1, 2]
        # Transpose these by reversing the shape
        coords = np.empty(icoords.shape, dtype="f8")
        cell_widths = np.empty(icoords.shape, dtype="f8")
        for i, ax in enumerate(axes):
            coords[:, i], cell_widths[:, i] = _obtain_coords_and_widths(
                icoords[:, i],
                ires,
                self.grid_cell_widths[0][ax],
                self.ds.domain_left_edge[ax].d,
            )
        return coords, cell_widths

    def _parse_index(self):
        self.grid_dimensions = self.stream_handler.dimensions
        self.grid_left_edge[:] = self.stream_handler.left_edges
        self.grid_right_edge[:] = self.stream_handler.right_edges
        self.grid_levels[:] = self.stream_handler.levels
        self.min_level = self.grid_levels.min()
        self.grid_procs = self.stream_handler.processor_ids
        self.grid_particle_count[:] = self.stream_handler.particle_count
        if self.stream_handler.cell_widths is not None:
            self.grid_cell_widths = self.stream_handler.cell_widths[:]
            self.grid = StreamStretchedGrid
        else:
            self.grid_cell_widths = None
        mylog.debug("Copying reverse tree")
        self.grids = []
        # We enumerate, so it's 0-indexed id and 1-indexed pid
        for id in range(self.num_grids):
            self.grids.append(self.grid(id, self))
            self.grids[id].Level = self.grid_levels[id, 0]
        parent_ids = self.stream_handler.parent_ids
        if parent_ids is not None:
            reverse_tree = self.stream_handler.parent_ids.tolist()
            # Initial setup:
            for gid, pid in enumerate(reverse_tree):
                if pid >= 0:
                    self.grids[gid]._parent_id = pid
                    self.grids[pid]._children_ids.append(self.grids[gid].id)
        else:
            mylog.debug("Reconstructing parent-child relationships")
            self._reconstruct_parent_child()
        self.max_level = self.grid_levels.max()
        mylog.debug("Preparing grids")
        temp_grids = np.empty(self.num_grids, dtype="object")
        for i, grid in enumerate(self.grids):
            if (i % 1e4) == 0:
                mylog.debug("Prepared % 7i / % 7i grids", i, self.num_grids)
            grid.filename = None
            grid._prepare_grid()
            grid._setup_dx()
            grid.proc_num = self.grid_procs[i]
            temp_grids[i] = grid
        self.grids = temp_grids
        mylog.debug("Prepared")

    def _reconstruct_parent_child(self):
        mask = np.empty(len(self.grids), dtype="int32")
        mylog.debug("First pass; identifying child grids")
        for i, grid in enumerate(self.grids):
            get_box_grids_level(
                self.grid_left_edge[i, :],
                self.grid_right_edge[i, :],
                self.grid_levels[i] + 1,
                self.grid_left_edge,
                self.grid_right_edge,
                self.grid_levels,
                mask,
            )
            ids = np.where(mask.astype("bool"))
            grid._children_ids = ids[0]  # where is a tuple
        mylog.debug("Second pass; identifying parents")
        self.stream_handler.parent_ids = (
            np.zeros(self.stream_handler.num_grids, "int64") - 1
        )
        for i, grid in enumerate(self.grids):  # Second pass
            for child in grid.Children:
                child._parent_id = i
                # _id_offset = 0
                self.stream_handler.parent_ids[child.id] = i

    def _initialize_grid_arrays(self):
        GridIndex._initialize_grid_arrays(self)
        self.grid_procs = np.zeros((self.num_grids, 1), "int32")

    def _detect_output_fields(self):
        # NOTE: Because particle unions add to the actual field list, without
        # having the keys in the field list itself, we need to double check
        # here.
        fl = set(self.stream_handler.get_fields())
        fl.update(set(getattr(self, "field_list", [])))
        self.field_list = list(fl)

    def _populate_grid_objects(self):
        for g in self.grids:
            g._setup_dx()
        self.max_level = self.grid_levels.max()

    def _setup_data_io(self):
        if self.stream_handler.io is not None:
            self.io = self.stream_handler.io
        else:
            self.io = io_registry[self.dataset_type](self.ds)

    def _reset_particle_count(self):
        self.grid_particle_count[:] = self.stream_handler.particle_count
        for i, grid in enumerate(self.grids):
            grid.NumberOfParticles = self.grid_particle_count[i, 0]

    def update_data(self, data):
        """
        Update the stream data with a new data dict. If fields already exist,
        they will be replaced, but if they do not, they will be added. Fields
        already in the stream but not part of the data dict will be left
        alone.
        """
        particle_types = set_particle_types(data[0])

        self.stream_handler.particle_types.update(particle_types)
        self.ds._find_particle_types()

        for i, grid in enumerate(self.grids):
            field_units, gdata, number_of_particles = process_data(data[i])
            self.stream_handler.particle_count[i] = number_of_particles
            self.stream_handler.field_units.update(field_units)
            for field in gdata:
                if field in grid.field_data:
                    grid.field_data.pop(field, None)
                self.stream_handler.fields[grid.id][field] = gdata[field]

        self._reset_particle_count()
        # We only want to create a superset of fields here.
        for field in self.ds.field_list:
            if field[0] == "all":
                self.ds.field_list.remove(field)
        self._detect_output_fields()
        self.ds.create_field_info()
        mylog.debug("Creating Particle Union 'all'")
        pu = ParticleUnion("all", list(self.ds.particle_types_raw))
        self.ds.add_particle_union(pu)
        self.ds.particle_types = tuple(set(self.ds.particle_types))


class StreamDataset(Dataset):
    _index_class: Type[Index] = StreamHierarchy
    _field_info_class = StreamFieldInfo
    _dataset_type = "stream"

    def __init__(
        self,
        stream_handler,
        storage_filename=None,
        geometry="cartesian",
        unit_system="cgs",
        default_species_fields=None,
    ):
        self.fluid_types += ("stream",)
        self.geometry = geometry
        self.stream_handler = stream_handler
        self._find_particle_types()
        name = f"InMemoryParameterFile_{uuid.uuid4().hex}"
        from yt.data_objects.static_output import _cached_datasets

        _cached_datasets[name] = self
        Dataset.__init__(
            self,
            name,
            self._dataset_type,
            unit_system=unit_system,
            default_species_fields=default_species_fields,
        )

    @property
    def filename(self):
        return self.stream_handler.name

    def _parse_parameter_file(self):
        self.parameters["CurrentTimeIdentifier"] = time.time()
        self.unique_identifier = self.parameters["CurrentTimeIdentifier"]
        self.domain_left_edge = self.stream_handler.domain_left_edge.copy()
        self.domain_right_edge = self.stream_handler.domain_right_edge.copy()
        self.refine_by = self.stream_handler.refine_by
        self.dimensionality = self.stream_handler.dimensionality
        self._periodicity = self.stream_handler.periodicity
        self.domain_dimensions = self.stream_handler.domain_dimensions
        self.current_time = self.stream_handler.simulation_time
        self.gamma = 5.0 / 3.0
        self.parameters["EOSType"] = -1
        self.parameters["CosmologyHubbleConstantNow"] = 1.0
        self.parameters["CosmologyCurrentRedshift"] = 1.0
        self.parameters["HydroMethod"] = -1
        self.parameters.update(self.stream_handler.parameters)
        if self.stream_handler.cosmology_simulation:
            self.cosmological_simulation = 1
            self.current_redshift = self.stream_handler.current_redshift
            self.omega_lambda = self.stream_handler.omega_lambda
            self.omega_matter = self.stream_handler.omega_matter
            self.hubble_constant = self.stream_handler.hubble_constant
        else:
            self.current_redshift = 0.0
            self.omega_lambda = 0.0
            self.omega_matter = 0.0
            self.hubble_constant = 0.0
            self.cosmological_simulation = 0

    def _set_units(self):
        self.field_units = self.stream_handler.field_units

    def _set_code_unit_attributes(self):
        base_units = self.stream_handler.code_units
        attrs = (
            "length_unit",
            "mass_unit",
            "time_unit",
            "velocity_unit",
            "magnetic_unit",
        )
        cgs_units = ("cm", "g", "s", "cm/s", "gauss")
        for unit, attr, cgs_unit in zip(base_units, attrs, cgs_units):
            if isinstance(unit, str):
                if unit == "code_magnetic":
                    # If no magnetic unit was explicitly specified
                    # we skip it now and take care of it at the bottom
                    continue
                else:
                    uq = self.quan(1.0, unit)
            elif isinstance(unit, numeric_type):
                uq = self.quan(unit, cgs_unit)
            elif isinstance(unit, YTQuantity):
                uq = unit
            elif isinstance(unit, tuple):
                uq = self.quan(unit[0], unit[1])
            else:
                raise RuntimeError(f"{attr} ({unit}) is invalid.")
            setattr(self, attr, uq)
        if not hasattr(self, "magnetic_unit"):
            self.magnetic_unit = np.sqrt(
                4 * np.pi * self.mass_unit / (self.time_unit**2 * self.length_unit)
            )

    @classmethod
    def _is_valid(cls, filename, *args, **kwargs):
        return False

    @property
    def _skip_cache(self):
        return True

    def _find_particle_types(self):
        particle_types = set()
        for k, v in self.stream_handler.particle_types.items():
            if v:
                particle_types.add(k[0])
        self.particle_types = tuple(particle_types)
        self.particle_types_raw = self.particle_types


class StreamDictFieldHandler(dict):
    _additional_fields = ()

    @property
    def all_fields(self):
        self_fields = chain.from_iterable(s.keys() for s in self.values())
        self_fields = list(set(self_fields))
        fields = list(self._additional_fields) + self_fields
        fields = list(set(fields))
        return fields


class StreamParticleIndex(SPHParticleIndex):
    def __init__(self, ds, dataset_type=None):
        self.stream_handler = ds.stream_handler
        super().__init__(ds, dataset_type)

    def _setup_data_io(self):
        if self.stream_handler.io is not None:
            self.io = self.stream_handler.io
        else:
            self.io = io_registry[self.dataset_type](self.ds)

    def update_data(self, data):
        """
        Update the stream data with a new data dict. If fields already exist,
        they will be replaced, but if they do not, they will be added. Fields
        already in the stream but not part of the data dict will be left
        alone.
        """
        # Alias
        ds = self.ds
        handler = ds.stream_handler

        # Preprocess
        field_units, data, _ = process_data(data)
        pdata = {}
        for key in data.keys():
            if not isinstance(key, tuple):
                field = ("io", key)
                mylog.debug("Reassigning '%s' to '%s'", key, field)
            else:
                field = key
            pdata[field] = data[key]
        data = pdata  # Drop reference count
        particle_types = set_particle_types(data)

        # Update particle types
        handler.particle_types.update(particle_types)
        ds._find_particle_types()

        # Update fields
        handler.field_units.update(field_units)
        fields = handler.fields
        for field in data.keys():
            if field not in fields._additional_fields:
                fields._additional_fields += (field,)
        fields["stream_file"].update(data)

        # Update field list
        for field in self.ds.field_list:
            if field[0] in ["all", "nbody"]:
                self.ds.field_list.remove(field)
        self._detect_output_fields()
        self.ds.create_field_info()


class StreamParticleFile(ParticleFile):
    pass


class StreamParticlesDataset(StreamDataset):
    _index_class = StreamParticleIndex
    _file_class = StreamParticleFile
    _field_info_class = StreamFieldInfo
    _dataset_type = "stream_particles"
    file_count = 1
    filename_template = "stream_file"
    _proj_type = "particle_proj"

    def __init__(
        self,
        stream_handler,
        storage_filename=None,
        geometry="cartesian",
        unit_system="cgs",
        default_species_fields=None,
    ):
        super().__init__(
            stream_handler,
            storage_filename=storage_filename,
            geometry=geometry,
            unit_system=unit_system,
            default_species_fields=default_species_fields,
        )
        fields = list(stream_handler.fields["stream_file"].keys())
        # This is the current method of detecting SPH data.
        # This should be made more flexible in the future.
        if ("io", "density") in fields and ("io", "smoothing_length") in fields:
            self._sph_ptypes = ("io",)

    def add_sph_fields(self, n_neighbors=32, kernel="cubic", sph_ptype="io"):
        """Add SPH fields for the specified particle type.

        For a particle type with "particle_position" and "particle_mass" already
        defined, this method adds the "smoothing_length" and "density" fields.
        "smoothing_length" is computed as the distance to the nth nearest
        neighbor. "density" is computed as the SPH (gather) smoothed mass. The
        SPH fields are added only if they don't already exist.

        Parameters
        ----------
        n_neighbors : int
            The number of neighbors to use in smoothing length computation.
        kernel : str
            The kernel function to use in density estimation.
        sph_ptype : str
            The SPH particle type. Each dataset has one sph_ptype only. This
            method will overwrite existing sph_ptype of the dataset.

        """
        mylog.info("Generating SPH fields")

        # Unify units
        l_unit = "code_length"
        m_unit = "code_mass"
        d_unit = "code_mass / code_length**3"

        # Read basic fields
        ad = self.all_data()
        pos = ad[sph_ptype, "particle_position"].to(l_unit).d
        mass = ad[sph_ptype, "particle_mass"].to(m_unit).d

        # Construct k-d tree
        kdtree = PyKDTree(
            pos.astype("float64"),
            left_edge=self.domain_left_edge.to_value(l_unit),
            right_edge=self.domain_right_edge.to_value(l_unit),
            periodic=self.periodicity,
            leafsize=2 * int(n_neighbors),
        )
        order = np.argsort(kdtree.idx)

        def exists(fname):
            if (sph_ptype, fname) in self.derived_field_list:
                mylog.info(
                    "Field ('%s','%s') already exists. Skipping", sph_ptype, fname
                )
                return True
            else:
                mylog.info("Generating field ('%s','%s')", sph_ptype, fname)
                return False

        data = {}

        # Add smoothing length field
        fname = "smoothing_length"
        if not exists(fname):
            hsml = generate_smoothing_length(pos[kdtree.idx], kdtree, n_neighbors)
            hsml = hsml[order]
            data[(sph_ptype, "smoothing_length")] = (hsml, l_unit)
        else:
            hsml = ad[sph_ptype, fname].to(l_unit).d

        # Add density field
        fname = "density"
        if not exists(fname):
            dens = estimate_density(
                pos[kdtree.idx],
                mass[kdtree.idx],
                hsml[kdtree.idx],
                kdtree,
                kernel_name=kernel,
            )
            dens = dens[order]
            data[(sph_ptype, "density")] = (dens, d_unit)

        # Add fields
        self._sph_ptypes = (sph_ptype,)
        self.index.update_data(data)
        self.num_neighbors = n_neighbors


_cis = np.fromiter(
    chain.from_iterable(product([0, 1], [0, 1], [0, 1])), dtype=np.int64, count=8 * 3
)
_cis.shape = (8, 3)


def hexahedral_connectivity(xgrid, ygrid, zgrid):
    r"""Define the cell coordinates and cell neighbors of a hexahedral mesh
    for a semistructured grid. Used to specify the connectivity and
    coordinates parameters used in
    :func:`~yt.frontends.stream.data_structures.load_hexahedral_mesh`.

    Parameters
    ----------
    xgrid : array_like
       x-coordinates of boundaries of the hexahedral cells. Should be a
       one-dimensional array.
    ygrid : array_like
       y-coordinates of boundaries of the hexahedral cells. Should be a
       one-dimensional array.
    zgrid : array_like
       z-coordinates of boundaries of the hexahedral cells. Should be a
       one-dimensional array.

    Returns
    -------
    coords : array_like
        The list of (x,y,z) coordinates of the vertices of the mesh.
        Is of size (M,3) where M is the number of vertices.
    connectivity : array_like
        For each hexahedron h in the mesh, gives the index of each of h's
        neighbors. Is of size (N,8), where N is the number of hexahedra.

    Examples
    --------

    >>> xgrid = np.array([-1, -0.25, 0, 0.25, 1])
    >>> coords, conn = hexahedral_connectivity(xgrid, xgrid, xgrid)
    >>> coords
    array([[-1.  , -1.  , -1.  ],
           [-1.  , -1.  , -0.25],
           [-1.  , -1.  ,  0.  ],
           ...,
           [ 1.  ,  1.  ,  0.  ],
           [ 1.  ,  1.  ,  0.25],
           [ 1.  ,  1.  ,  1.  ]])

    >>> conn
    array([[  0,   1,   5,   6,  25,  26,  30,  31],
           [  1,   2,   6,   7,  26,  27,  31,  32],
           [  2,   3,   7,   8,  27,  28,  32,  33],
           ...,
           [ 91,  92,  96,  97, 116, 117, 121, 122],
           [ 92,  93,  97,  98, 117, 118, 122, 123],
           [ 93,  94,  98,  99, 118, 119, 123, 124]])
    """
    nx = len(xgrid)
    ny = len(ygrid)
    nz = len(zgrid)
    coords = np.zeros((nx, ny, nz, 3), dtype="float64", order="C")
    coords[:, :, :, 0] = xgrid[:, None, None]
    coords[:, :, :, 1] = ygrid[None, :, None]
    coords[:, :, :, 2] = zgrid[None, None, :]
    coords.shape = (nx * ny * nz, 3)
    cycle = np.rollaxis(np.indices((nx - 1, ny - 1, nz - 1)), 0, 4)
    cycle.shape = ((nx - 1) * (ny - 1) * (nz - 1), 3)
    off = _cis + cycle[:, np.newaxis]
    connectivity = np.array(
        ((off[:, :, 0] * ny) + off[:, :, 1]) * nz + off[:, :, 2], order="C"
    )
    return coords, connectivity


class StreamHexahedralMesh(SemiStructuredMesh):
    _connectivity_length = 8
    _index_offset = 0


class StreamHexahedralHierarchy(UnstructuredIndex):
    def __init__(self, ds, dataset_type=None):
        self.stream_handler = ds.stream_handler
        super().__init__(ds, dataset_type)

    def _initialize_mesh(self):
        coords = self.stream_handler.fields.pop("coordinates")
        connect = self.stream_handler.fields.pop("connectivity")
        self.meshes = [
            StreamHexahedralMesh(0, self.index_filename, connect, coords, self)
        ]

    def _setup_data_io(self):
        if self.stream_handler.io is not None:
            self.io = self.stream_handler.io
        else:
            self.io = io_registry[self.dataset_type](self.ds)

    def _detect_output_fields(self):
        self.field_list = list(set(self.stream_handler.get_fields()))


class StreamHexahedralDataset(StreamDataset):
    _index_class = StreamHexahedralHierarchy
    _field_info_class = StreamFieldInfo
    _dataset_type = "stream_hexahedral"


class StreamOctreeSubset(OctreeSubset):
    domain_id = 1
    _domain_offset = 1

    def __init__(self, base_region, ds, oct_handler, num_zones=2, num_ghost_zones=0):
        self._num_zones = num_zones
        self.field_data = YTFieldData()
        self.field_parameters = {}
        self.ds = ds
        self.oct_handler = oct_handler
        self._last_mask = None
        self._last_selector_id = None
        self._current_particle_type = "io"
        self._current_fluid_type = self.ds.default_fluid_type
        self.base_region = base_region
        self.base_selector = base_region.selector

        self._num_ghost_zones = num_ghost_zones

        if num_ghost_zones > 0:
            if not all(ds.periodicity):
                mylog.warning(
                    "Ghost zones will wrongly assume the domain to be periodic."
                )
            base_grid = StreamOctreeSubset(base_region, ds, oct_handler, num_zones)
            self._base_grid = base_grid

    def retrieve_ghost_zones(self, ngz, fields, smoothed=False):
        try:
            new_subset = self._subset_with_gz
            mylog.debug("Reusing previous subset with ghost zone.")
        except AttributeError:
            new_subset = StreamOctreeSubset(
                self.base_region,
                self.ds,
                self.oct_handler,
                self._num_zones,
                num_ghost_zones=ngz,
            )
            self._subset_with_gz = new_subset

        return new_subset

    def _fill_no_ghostzones(self, content, dest, selector, offset):
        # Here we get a copy of the file, which we skip through and read the
        # bits we want.
        oct_handler = self.oct_handler
        cell_count = selector.count_oct_cells(self.oct_handler, self.domain_id)
        levels, cell_inds, file_inds = self.oct_handler.file_index_octs(
            selector, self.domain_id, cell_count
        )
        levels[:] = 0
        dest.update((field, np.empty(cell_count, dtype="float64")) for field in content)
        # Make references ...
        count = oct_handler.fill_level(
            0, levels, cell_inds, file_inds, dest, content, offset
        )
        return count

    def _fill_with_ghostzones(self, content, dest, selector, offset):
        oct_handler = self.oct_handler
        ndim = self.ds.dimensionality
        cell_count = (
            selector.count_octs(self.oct_handler, self.domain_id) * self.nz**ndim
        )

        gz_cache = getattr(self, "_ghost_zone_cache", None)
        if gz_cache:
            levels, cell_inds, file_inds, domains = gz_cache
        else:
            gz_cache = (
                levels,
                cell_inds,
                file_inds,
                domains,
            ) = oct_handler.file_index_octs_with_ghost_zones(
                selector, self.domain_id, cell_count
            )
            self._ghost_zone_cache = gz_cache
        levels[:] = 0
        dest.update((field, np.empty(cell_count, dtype="float64")) for field in content)
        # Make references ...
        oct_handler.fill_level(0, levels, cell_inds, file_inds, dest, content, offset)

    def fill(self, content, dest, selector, offset):
        if self._num_ghost_zones == 0:
            return self._fill_no_ghostzones(content, dest, selector, offset)
        else:
            return self._fill_with_ghostzones(content, dest, selector, offset)


class StreamOctreeHandler(OctreeIndex):
    def __init__(self, ds, dataset_type=None):
        self.stream_handler = ds.stream_handler
        self.dataset_type = dataset_type
        super().__init__(ds, dataset_type)

    def _setup_data_io(self):
        if self.stream_handler.io is not None:
            self.io = self.stream_handler.io
        else:
            self.io = io_registry[self.dataset_type](self.ds)

    def _initialize_oct_handler(self):
        header = dict(
            dims=[1, 1, 1],
            left_edge=self.ds.domain_left_edge,
            right_edge=self.ds.domain_right_edge,
            octree=self.ds.octree_mask,
            num_zones=self.ds.num_zones,
            partial_coverage=self.ds.partial_coverage,
        )
        self.oct_handler = OctreeContainer.load_octree(header)

    def _identify_base_chunk(self, dobj):
        if getattr(dobj, "_chunk_info", None) is None:
            base_region = getattr(dobj, "base_region", dobj)
            subset = [
                StreamOctreeSubset(
                    base_region,
                    self.dataset,
                    self.oct_handler,
                    self.ds.num_zones,
                )
            ]
            dobj._chunk_info = subset
        dobj._current_chunk = list(self._chunk_all(dobj))[0]

    def _chunk_all(self, dobj):
        oobjs = getattr(dobj._current_chunk, "objs", dobj._chunk_info)
        yield YTDataChunk(dobj, "all", oobjs, None)

    def _chunk_spatial(self, dobj, ngz, sort=None, preload_fields=None):
        sobjs = getattr(dobj._current_chunk, "objs", dobj._chunk_info)
        # This is where we will perform cutting of the Octree and
        # load-balancing.  That may require a specialized selector object to
        # cut based on some space-filling curve index.
        for og in sobjs:
            if ngz > 0:
                g = og.retrieve_ghost_zones(ngz, [], smoothed=True)
            else:
                g = og
            yield YTDataChunk(dobj, "spatial", [g])

    def _chunk_io(self, dobj, cache=True, local_only=False):
        oobjs = getattr(dobj._current_chunk, "objs", dobj._chunk_info)
        for subset in oobjs:
            yield YTDataChunk(dobj, "io", [subset], None, cache=cache)

    def _setup_classes(self):
        dd = self._get_data_reader_dict()
        super()._setup_classes(dd)

    def _detect_output_fields(self):
        # NOTE: Because particle unions add to the actual field list, without
        # having the keys in the field list itself, we need to double check
        # here.
        fl = set(self.stream_handler.get_fields())
        fl.update(set(getattr(self, "field_list", [])))
        self.field_list = list(fl)


class StreamOctreeDataset(StreamDataset):
    _index_class = StreamOctreeHandler
    _field_info_class = StreamFieldInfo
    _dataset_type = "stream_octree"

    levelmax = None

    def __init__(
        self,
        stream_handler,
        storage_filename=None,
        geometry="cartesian",
        unit_system="cgs",
        default_species_fields=None,
    ):
        super().__init__(
            stream_handler,
            storage_filename,
            geometry,
            unit_system,
            default_species_fields=default_species_fields,
        )
        # Set up levelmax
        self.max_level = stream_handler.levels.max()
        self.min_level = stream_handler.levels.min()


class StreamUnstructuredMesh(UnstructuredMesh):
    _index_offset = 0

    def __init__(self, *args, **kwargs):
        super().__init__(*args, **kwargs)
        self._connectivity_length = self.connectivity_indices.shape[1]


class StreamUnstructuredIndex(UnstructuredIndex):
    def __init__(self, ds, dataset_type=None):
        self.stream_handler = ds.stream_handler
        super().__init__(ds, dataset_type)

    def _initialize_mesh(self):
        coords = self.stream_handler.fields.pop("coordinates")
        connect = always_iterable(self.stream_handler.fields.pop("connectivity"))

        self.meshes = [
            StreamUnstructuredMesh(i, self.index_filename, c1, c2, self)
            for i, (c1, c2) in enumerate(zip(connect, repeat(coords)))
        ]
        self.mesh_union = MeshUnion("mesh_union", self.meshes)

    def _setup_data_io(self):
        if self.stream_handler.io is not None:
            self.io = self.stream_handler.io
        else:
            self.io = io_registry[self.dataset_type](self.ds)

    def _detect_output_fields(self):
        self.field_list = list(set(self.stream_handler.get_fields()))
        fnames = list({fn for ft, fn in self.field_list})
        self.field_list += [("all", fname) for fname in fnames]


class StreamUnstructuredMeshDataset(StreamDataset):
    _index_class = StreamUnstructuredIndex
    _field_info_class = StreamFieldInfo
    _dataset_type = "stream_unstructured"

    def _find_particle_types(self):
        pass<|MERGE_RESOLUTION|>--- conflicted
+++ resolved
@@ -114,11 +114,8 @@
         particle_types=None,
         periodicity=(True, True, True),
         *,
-<<<<<<< HEAD
         cell_widths=None,
-=======
         parameters=None,
->>>>>>> 7ce98c99
     ):
         if particle_types is None:
             particle_types = {}
@@ -136,14 +133,12 @@
         self.io = io
         self.particle_types = particle_types
         self.periodicity = periodicity
-<<<<<<< HEAD
         self.cell_widths = cell_widths
-=======
+
         if parameters is None:
             self.parameters = {}
         else:
             self.parameters = parameters.copy()
->>>>>>> 7ce98c99
 
     def get_fields(self):
         return self.fields.all_fields
