"""
Enzo-specific IO functions



"""

#-----------------------------------------------------------------------------
# Copyright (c) 2013, yt Development Team.
#
# Distributed under the terms of the Modified BSD License.
#
# The full license is in the file COPYING.txt, distributed with this software.
#-----------------------------------------------------------------------------

from collections import defaultdict

import exceptions
import os
import numpy as np

from yt.utilities.io_handler import \
    BaseIOHandler, _axis_ids
from yt.utilities.logger import ytLogger as mylog
from yt.data_objects.yt_array import YTArray
from yt.utilities.lib.geometry_utils import compute_morton
from yt.utilities.exceptions import *

class IOHandlerStream(BaseIOHandler):

    _data_style = "stream"

<<<<<<< HEAD
    def __init__(self, stream_handler):
        self.fields = stream_handler.fields
        self.field_units = stream_handler.field_units
        BaseIOHandler.__init__(self)
=======
    def __init__(self, pf):
        self.fields = pf.stream_handler.fields
        super(IOHandlerStream, self).__init__(pf)
>>>>>>> c1f15d24

    def _read_data_set(self, grid, field):
        # This is where we implement processor-locking
        #if grid.id not in self.grids_in_memory:
        #    mylog.error("Was asked for %s but I have %s", grid.id, self.grids_in_memory.keys())
        #    raise KeyError
        tr = self.fields[grid.id][field]
        # If it's particles, we copy.
        if len(tr.shape) == 1: return tr.copy()
        # New in-place unit conversion breaks if we don't copy first
        return tr

    def _read_fluid_selection(self, chunks, selector, fields, size):
        chunks = list(chunks)
        if any((ftype not in ("gas", "deposit") for ftype, fname in fields)):
            raise NotImplementedError
        rv = {}
        for field in fields:
            ftype, fname = field
            rv[field] = YTArray(np.empty(size, dtype="float64"),
                                self.field_units[fname])
        ng = sum(len(c.objs) for c in chunks)
        mylog.debug("Reading %s cells of %s fields in %s blocks",
                    size, [f2 for f1, f2 in fields], ng)
        for field in fields:
            ftype, fname = field
            if ftype == 'deposit':
                fname = field
            ind = 0
            for chunk in chunks:
                for g in chunk.objs:
                    ds = self.fields[g.id][fname]
                    ind += g.select(selector, ds, rv[field], ind) # caches
        return rv

    def _read_particle_selection(self, chunks, selector, fields):
        chunks = list(chunks)
        if any((ftype != "all" for ftype, fname in fields)):
            raise NotImplementedError
        rv = {}
        # Now we have to do something unpleasant
        mylog.debug("First pass: counting particles.")
        size = 0
        pfields = [("all", "particle_position_%s" % ax) for ax in 'xyz']
        for chunk in chunks:
            for g in chunk.objs:
                if g.NumberOfParticles == 0: continue
                gf = self.fields[g.id]
                # Sometimes the stream operator won't have the 
                # ("all", "Something") fields, but instead just "Something".
                pns = []
                for pn in pfields:
                    if pn in gf: pns.append(pn)
                    else: pns.append(pn[1])
                size += g.count_particles(selector, 
                    gf[pns[0]], gf[pns[1]], gf[pns[2]])
        for field in fields:
            # TODO: figure out dataset types
            rv[field] = np.empty(size, dtype='float64')
        ng = sum(len(c.objs) for c in chunks)
        mylog.debug("Reading %s points of %s fields in %s grids",
                   size, [f2 for f1, f2 in fields], ng)
        ind = 0
        for chunk in chunks:
            for g in chunk.objs:
                if g.NumberOfParticles == 0: continue
                gf = self.fields[g.id]
                pns = []
                for pn in pfields:
                    if pn in gf: pns.append(pn)
                    else: pns.append(pn[1])
                mask = g.select_particles(selector,
                    gf[pns[0]], gf[pns[1]], gf[pns[2]])
                if mask is None: continue
                for field in set(fields):
                    if field in gf:
                        fn = field
                    else:
                        fn = field[1]
                    gdata = gf[fn][mask]
                    rv[field][ind:ind+gdata.size] = gdata
                ind += gdata.size
        return rv

    @property
    def _read_exception(self):
        return KeyError

class StreamParticleIOHandler(BaseIOHandler):

    _data_style = "stream_particles"

    def __init__(self, pf):
        self.fields = pf.stream_handler.fields
        super(StreamParticleIOHandler, self).__init__(pf)

    def _read_particle_selection(self, chunks, selector, fields):
        rv = {}
        # We first need a set of masks for each particle type
        ptf = defaultdict(list)
        psize = defaultdict(lambda: 0)
        chunks = list(chunks)
        for ftype, fname in fields:
            ptf[ftype].append(fname)
        # For this type of file, we actually have something slightly different.
        # We are given a list of ParticleDataChunks, which is composed of
        # individual ParticleOctreeSubsets.  The data_files attribute on these
        # may in fact overlap.  So we will iterate over a union of all the
        # data_files.
        data_files = set([])
        for chunk in chunks:
            for obj in chunk.objs:
                data_files.update(obj.data_files)
        for data_file in data_files:
            f = self.fields[data_file.filename]
            # This double-reads
            for ptype, field_list in sorted(ptf.items()):
                assert(ptype == "all")
                psize[ptype] += selector.count_points(
                        f["particle_position_x"],
                        f["particle_position_y"],
                        f["particle_position_z"])
        # Now we have all the sizes, and we can allocate
        ind = {}
        for field in fields:
            mylog.debug("Allocating %s values for %s", psize[field[0]], field)
            rv[field] = np.empty(psize[field[0]], dtype="float64")
            ind[field] = 0
        for data_file in data_files:
            f = self.fields[data_file.filename]
            for ptype, field_list in sorted(ptf.items()):
                assert(ptype == "all")
                mask = selector.select_points(
                        f["particle_position_x"],
                        f["particle_position_y"],
                        f["particle_position_z"])
                if mask is None: continue
                for field in field_list:
                    data = f[field][mask,...]
                    my_ind = ind[ptype, field]
                    mylog.debug("Filling from %s to %s with %s",
                        my_ind, my_ind+data.shape[0], field)
                    rv[ptype, field][my_ind:my_ind + data.shape[0],...] = data
                    ind[ptype, field] += data.shape[0]
        return rv

    def _initialize_index(self, data_file, regions):
        # self.fields[g.id][fname] is the pattern here
        pos = np.column_stack(self.fields[data_file.filename][
                              "particle_position_%s" % ax] for ax in 'xyz')
        if np.any(pos.min(axis=0) <= data_file.pf.domain_left_edge) or \
           np.any(pos.max(axis=0) >= data_file.pf.domain_right_edge):
            raise YTDomainOverflow(pos.min(axis=0), pos.max(axis=0),
                                   data_file.pf.domain_left_edge,
                                   data_file.pf.domain_right_edge)
        regions.add_data_file(pos, data_file.file_id)
        morton = compute_morton(
                pos[:,0], pos[:,1], pos[:,2],
                data_file.pf.domain_left_edge,
                data_file.pf.domain_right_edge)
        return morton

    def _count_particles(self, data_file):
        npart = self.fields[data_file.filename]["particle_position_x"].size
        return {'all': npart}

    def _identify_fields(self, data_file):
        return [ ("all", k) for k in self.fields[data_file.filename].keys()]

class IOHandlerStreamHexahedral(BaseIOHandler):
    _data_style = "stream_hexahedral"

    def __init__(self, pf):
        self.fields = pf.stream_handler.fields
        super(IOHandlerStreamHexahedral, self).__init__(pf)

    def _read_fluid_selection(self, chunks, selector, fields, size):
        chunks = list(chunks)
        assert(len(chunks) == 1)
        chunk = chunks[0]
        rv = {}
        for field in fields:
            ftype, fname = field
            rv[field] = np.empty(size, dtype="float64")
        ngrids = sum(len(chunk.objs) for chunk in chunks)
        mylog.debug("Reading %s cells of %s fields in %s blocks",
                    size, [fname for ftype, fname in fields], ngrids)
        for field in fields:
            ind = 0
            ftype, fname = field
            for chunk in chunks:
                for g in chunk.objs:
                    ds = self.fields[g.mesh_id].get(field, None)
                    if ds is None:
                        ds = self.fields[g.mesh_id][fname]
                    ind += g.select(selector, ds, rv[field], ind) # caches
        return rv

class IOHandlerStreamOctree(BaseIOHandler):
    _data_style = "stream_octree"

    def __init__(self, pf):
        self.fields = pf.stream_handler.fields
        super(IOHandlerStreamOctree, self).__init__(pf)

    def _read_fluid_selection(self, chunks, selector, fields, size):
        rv = {}
        ind = 0
        chunks = list(chunks)
        assert(len(chunks) == 1)
        for chunk in chunks:
            assert(len(chunk.objs) == 1)
            for subset in chunk.objs:
                field_vals = self.fields[subset.domain_id -
                                    subset._domain_offset]
                subset.fill(field_vals, rv, selector, ind)
        return rv<|MERGE_RESOLUTION|>--- conflicted
+++ resolved
@@ -30,16 +30,10 @@
 
     _data_style = "stream"
 
-<<<<<<< HEAD
-    def __init__(self, stream_handler):
-        self.fields = stream_handler.fields
-        self.field_units = stream_handler.field_units
-        BaseIOHandler.__init__(self)
-=======
-    def __init__(self, pf):
-        self.fields = pf.stream_handler.fields
+    def __init__(self, pf):
+        self.fields = pf.stream_handler.fields
+        self.field_units = pf.stream_handler.field_units
         super(IOHandlerStream, self).__init__(pf)
->>>>>>> c1f15d24
 
     def _read_data_set(self, grid, field):
         # This is where we implement processor-locking
