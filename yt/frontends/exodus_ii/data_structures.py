import numpy as np

from yt.data_objects.index_subobjects.unstructured_mesh import UnstructuredMesh
from yt.data_objects.static_output import Dataset
from yt.data_objects.unions import MeshUnion
from yt.funcs import setdefaultattr
from yt.geometry.unstructured_mesh_handler import UnstructuredIndex
from yt.utilities.file_handler import NetCDF4FileHandler, warn_netcdf
from yt.utilities.logger import ytLogger as mylog

from .fields import ExodusIIFieldInfo
from .util import get_num_pseudo_dims, load_info_records, sanitize_string


class ExodusIIUnstructuredMesh(UnstructuredMesh):
    _index_offset = 1

    def __init__(self, *args, **kwargs):
        super(ExodusIIUnstructuredMesh, self).__init__(*args, **kwargs)


class ExodusIIUnstructuredIndex(UnstructuredIndex):
    def __init__(self, ds, dataset_type="exodus_ii"):
        super(ExodusIIUnstructuredIndex, self).__init__(ds, dataset_type)

    def _initialize_mesh(self):
        coords = self.ds._read_coordinates()
        connectivity = self.ds._read_connectivity()
        self.meshes = []
        for mesh_id, conn_ind in enumerate(connectivity):
            displaced_coords = self.ds._apply_displacement(coords, mesh_id)
            mesh = ExodusIIUnstructuredMesh(
                mesh_id, self.index_filename, conn_ind, displaced_coords, self
            )
            self.meshes.append(mesh)
        self.mesh_union = MeshUnion("mesh_union", self.meshes)

    def _detect_output_fields(self):
        elem_names = self.dataset.parameters["elem_names"]
        node_names = self.dataset.parameters["nod_names"]
        fnames = elem_names + node_names
        self.field_list = []
        for i in range(1, len(self.meshes) + 1):
            self.field_list += [("connect%d" % i, fname) for fname in fnames]
        self.field_list += [("all", fname) for fname in fnames]


class ExodusIIDataset(Dataset):
    _index_class = ExodusIIUnstructuredIndex
    _field_info_class = ExodusIIFieldInfo

    def __init__(
        self,
        filename,
        step=0,
        displacements=None,
        dataset_type="exodus_ii",
        storage_filename=None,
        units_override=None,
    ):
        """

        A class used to represent an on-disk ExodusII dataset. The initializer takes
        two extra optional parameters, "step" and "displacements."

        Parameters
        ----------

        step : integer
            The step tells which time index to slice at. It throws an Error if
            the index is larger than the number of time outputs in the ExodusII
            file. Passing step=-1 picks out the last dataframe.
            Default is 0.

        displacements : dictionary of tuples
            This is a dictionary that controls whether or not displacement fields
            will be used with the meshes in this dataset. The keys of the
            displacements dictionary should the names of meshes in the file
            (e.g., "connect1", "connect2", etc... ), while the values should be
            tuples of the form (scale, offset), where "scale" is a floating point
            value and "offset" is an array-like with one component for each spatial
            dimension in the dataset. When the displacements for a given mesh are
            turned on, the coordinates of the vertices in that mesh get transformed
            as:

                  vertex_x = vertex_x + disp_x*scale + offset_x
                  vertex_y = vertex_y + disp_y*scale + offset_y
                  vertex_z = vertex_z + disp_z*scale + offset_z

            If no displacement
            fields (assumed to be named 'disp_x', 'disp_y', etc... ) are detected in
            the output file, then this dictionary is ignored.

        Examples
        --------

        This will load the Dataset at time index '0' with displacements turned off.

        >>> import yt
        >>> ds = yt.load("MOOSE_sample_data/mps_out.e")

        This will load the Dataset at the final index with displacements turned off.

        >>> import yt
        >>> ds = yt.load("MOOSE_sample_data/mps_out.e", step=-1)

        This will load the Dataset at index 10, turning on displacement fields for
        the 2nd mesh without applying any scale or offset:

        >>> import yt
        >>> ds = yt.load("MOOSE_sample_data/mps_out.e", step=10,
                         displacements={'connect2': (1.0, [0.0, 0.0, 0.0])})

        This will load the Dataset at index 10, scaling the displacements
        in the 2nd mesh by a factor of 5 while not applying an offset:

        >>> import yt
        >>> ds = yt.load("MOOSE_sample_data/mps_out.e", step=10,
                         displacements={'connect2': (1.0, [0.0, 0.0, 0.0])})

        This will load the Dataset at index 10, scaling the displacements for
        the 2nd mesh by a factor of 5.0 and shifting all the vertices in
        the first mesh by 1.0 unit in the z direction.

        >>> import yt
        >>> ds = yt.load("MOOSE_sample_data/mps_out.e", step=10,
                         displacements={'connect1': (0.0, [0.0, 0.0, 1.0]),
                                        'connect2': (5.0, [0.0, 0.0, 0.0])})

        """
        self.parameter_filename = filename
        self.fluid_types += self._get_fluid_types()
        self.step = step
        if displacements is None:
            self.displacements = {}
        else:
            self.displacements = displacements
        super(ExodusIIDataset, self).__init__(
            filename, dataset_type, units_override=units_override
        )
        self.index_filename = filename
        self.storage_filename = storage_filename
        self.default_field = [f for f in self.field_list if f[0] == "connect1"][-1]

    def _set_code_unit_attributes(self):
        # This is where quantities are created that represent the various
        # on-disk units.  These are the currently available quantities which
        # should be set, along with examples of how to set them to standard
        # values.
        #
        setdefaultattr(self, "length_unit", self.quan(1.0, "cm"))
        setdefaultattr(self, "mass_unit", self.quan(1.0, "g"))
        setdefaultattr(self, "time_unit", self.quan(1.0, "s"))
        #
        # These can also be set:
        # self.velocity_unit = self.quan(1.0, "cm/s")
        # self.magnetic_unit = self.quan(1.0, "gauss")

    def _parse_parameter_file(self):
        self._handle = NetCDF4FileHandler(self.parameter_filename)
        with self._handle.open_ds() as ds:
            self._read_glo_var()
            self.dimensionality = ds.variables["coor_names"].shape[0]
            self.parameters["info_records"] = self._load_info_records()
            self.unique_identifier = self._get_unique_identifier()
            self.num_steps = len(ds.variables["time_whole"])
            self.current_time = self._get_current_time()
            self.parameters["num_meshes"] = ds.variables["eb_status"].shape[0]
            self.parameters["elem_names"] = self._get_elem_names()
            self.parameters["nod_names"] = self._get_nod_names()
            self.domain_left_edge, self.domain_right_edge = self._load_domain_edge()
            self.periodicity = (False, False, False)

        # These attributes don't really make sense for unstructured
        # mesh data, but yt warns if they are not present, so we set
        # them to dummy values here.
        self.domain_dimensions = np.ones(3, "int32")
        self.cosmological_simulation = 0
        self.current_redshift = 0
        self.omega_lambda = 0
        self.omega_matter = 0
        self.hubble_constant = 0
        self.refine_by = 0

    def _get_fluid_types(self):
        with NetCDF4FileHandler(self.parameter_filename).open_ds() as ds:
            fluid_types = ()
            i = 1
            while True:
                ftype = "connect%d" % i
                if ftype in ds.variables:
                    fluid_types += (ftype,)
                    i += 1
                else:
                    break
            fluid_types += ("all",)
            return fluid_types

    def _read_glo_var(self):
        """
        Adds each global variable to the dict of parameters

        """
        names = self._get_glo_names()
        if not names:
            return
        with self._handle.open_ds() as ds:
            values = ds.variables["vals_glo_var"][:].transpose()
            for name, value in zip(names, values):
                self.parameters[name] = value

    def _load_info_records(self):
        """
        Returns parsed version of the info_records.
        """
        with self._handle.open_ds() as ds:
            try:
                return load_info_records(ds.variables["info_records"])
            except (KeyError, TypeError):
                mylog.warning("No info_records found")
                return []

    def _get_unique_identifier(self):
        return self.parameter_filename

    def _get_current_time(self):
        with self._handle.open_ds() as ds:
            try:
                return ds.variables["time_whole"][self.step]
            except IndexError as e:
                raise RuntimeError(
                    "Invalid step number, max is %d" % (self.num_steps - 1)
                ) from e
            except (KeyError, TypeError):
                return 0.0

    def _get_glo_names(self):
        """

        Returns the names of the global vars, if available.

        """

        with self._handle.open_ds() as ds:
            if "name_glo_var" not in ds.variables:
                mylog.warning("name_glo_var not found")
                return []
            else:
                return [
                    sanitize_string(v.tostring()) for v in ds.variables["name_glo_var"]
                ]

    def _get_elem_names(self):
        """

        Returns the names of the element vars, if available.

        """

        with self._handle.open_ds() as ds:
            if "name_elem_var" not in ds.variables:
                mylog.warning("name_elem_var not found")
                return []
            else:
                return [
                    sanitize_string(v.tostring()) for v in ds.variables["name_elem_var"]
                ]

    def _get_nod_names(self):
        """

        Returns the names of the node vars, if available

        """

        with self._handle.open_ds() as ds:
            if "name_nod_var" not in ds.variables:
                mylog.warning("name_nod_var not found")
                return []
            else:
                return [
                    sanitize_string(v.tostring()) for v in ds.variables["name_nod_var"]
                ]

    def _read_coordinates(self):
        """

        Loads the coordinates for the mesh

        """

        coord_axes = "xyz"[: self.dimensionality]

        mylog.info("Loading coordinates")
        with self._handle.open_ds() as ds:
            if "coord" not in ds.variables:
                coords = (
                    np.array([ds.variables[f"coord{ax}"][:] for ax in coord_axes])
                    .transpose()
                    .astype("f8")
                )
            else:
                coords = (
                    np.array([coord for coord in ds.variables["coord"][:]])
                    .transpose()
                    .astype("f8")
                )
            return coords

    def _apply_displacement(self, coords, mesh_id):

        mesh_name = "connect%d" % (mesh_id + 1)
        if mesh_name not in self.displacements:
            new_coords = coords.copy()
            return new_coords

        new_coords = np.zeros_like(coords)
        fac = self.displacements[mesh_name][0]
        offset = self.displacements[mesh_name][1]

        coord_axes = "xyz"[: self.dimensionality]
        with self._handle.open_ds() as ds:
            for i, ax in enumerate(coord_axes):
                if f"disp_{ax}" in self.parameters["nod_names"]:
                    ind = self.parameters["nod_names"].index(f"disp_{ax}")
                    disp = ds.variables["vals_nod_var%d" % (ind + 1)][self.step]
                    new_coords[:, i] = coords[:, i] + fac * disp + offset[i]

            return new_coords

    def _read_connectivity(self):
        """
        Loads the connectivity data for the mesh
        """
        mylog.info("Loading connectivity")
        connectivity = []
        with self._handle.open_ds() as ds:
<<<<<<< HEAD
            for i in range(self.parameters['num_meshes']):
                var = ds.variables["connect%d" % (i+1)]
                try:
                    elem_type = var.elem_type.lower()
                    if elem_type == 'nsided':
                        arbitrary_polyhedron = True
                    elif elem_type == 'nfaced':
                        raise NotImplementedError('3D arbitrary polyhedra are not implemented yet')
                    else:
                        arbitrary_polyhedron = False
                except AttributeError:
                    arbitrary_polyhedron = False

                conn = var[:].astype("i8")
                if arbitrary_polyhedron:
                    nodes_per_element = ds.variables['ebepecnt%d' % (i+1)]
                    if np.any(nodes_per_element != nodes_per_element[0]):
                        raise NotImplementedError('only equal-size polyhedra supported')
                    conn.shape = (conn.shape[0] // nodes_per_element[0],
                                  nodes_per_element[0])
                connectivity.append(conn)
=======
            for i in range(self.parameters["num_meshes"]):
                connectivity.append(ds.variables["connect%d" % (i + 1)][:].astype("i8"))
>>>>>>> 0bcbd980
            return connectivity

    def _load_domain_edge(self):
        """
        Loads the boundaries for the domain edge

        """

        coords = self._read_coordinates()
        connectivity = self._read_connectivity()

        mi = 1e300
        ma = -1e300
        for mesh_id, _ in enumerate(connectivity):
            displaced_coords = self._apply_displacement(coords, mesh_id)
            mi = np.minimum(displaced_coords.min(axis=0), mi)
            ma = np.maximum(displaced_coords.max(axis=0), ma)

        # pad domain boundaries
        width = ma - mi
        mi -= 0.1 * width
        ma += 0.1 * width

        # set up pseudo-3D for lodim datasets here
        for _ in range(self.dimensionality, 3):
            mi = np.append(mi, 0.0)
            ma = np.append(ma, 1.0)

        num_pseudo_dims = get_num_pseudo_dims(coords)
        self.dimensionality -= num_pseudo_dims
        for i in range(self.dimensionality, 3):
            mi[i] = 0.0
            ma[i] = 1.0

        return mi, ma

    @classmethod
    def _is_valid(self, *args, **kwargs):
        warn_netcdf(args[0])
        try:
            from netCDF4 import Dataset

            filename = args[0]
            # We use keepweakref here to avoid holding onto the file handle
            # which can interfere with other is_valid calls.
            with Dataset(filename, keepweakref=True) as f:
                f.variables["connect1"]
            return True
        except Exception:
            pass<|MERGE_RESOLUTION|>--- conflicted
+++ resolved
@@ -335,9 +335,8 @@
         mylog.info("Loading connectivity")
         connectivity = []
         with self._handle.open_ds() as ds:
-<<<<<<< HEAD
             for i in range(self.parameters['num_meshes']):
-                var = ds.variables["connect%d" % (i+1)]
+                var = ds.variables["connect%d" % (i + 1)][:].astype("i8")
                 try:
                     elem_type = var.elem_type.lower()
                     if elem_type == 'nsided':
@@ -357,10 +356,6 @@
                     conn.shape = (conn.shape[0] // nodes_per_element[0],
                                   nodes_per_element[0])
                 connectivity.append(conn)
-=======
-            for i in range(self.parameters["num_meshes"]):
-                connectivity.append(ds.variables["connect%d" % (i + 1)][:].astype("i8"))
->>>>>>> 0bcbd980
             return connectivity
 
     def _load_domain_edge(self):
