"""
ART-specific IO

Author: Matthew Turk <matthewturk@gmail.com>
Affiliation: KIPAC/SLAC/Stanford
Author: Christopher Moody <juxtaposicion@gmail.com>
Affiliation: UC Santa Cruz
Homepage: http://yt-project.org/
License:
  Copyright (C) 2007-2011 Matthew Turk.  All Rights Reserved.

  This file is part of yt.

  yt is free software; you can redistribute it and/or modify
  it under the terms of the GNU General Public License as published by
  the Free Software Foundation; either version 3 of the License, or
  (at your option) any later version.

  This program is distributed in the hope that it will be useful,
  but WITHOUT ANY WARRANTY; without even the implied warranty of
  MERCHANTABILITY or FITNESS FOR A PARTICULAR PURPOSE.  See the
  GNU General Public License for more details.

  You should have received a copy of the GNU General Public License
  along with this program.  If not, see <http://www.gnu.org/licenses/>.
"""

import numpy as na
import struct

import os
import os.path

from yt.utilities.io_handler import \
    BaseIOHandler

from yt.utilities.io_handler import \
    BaseIOHandler
import yt.utilities.lib as au

from yt.frontends.art.definitions import art_particle_field_names

from yt.frontends.art.definitions import art_particle_field_names

class IOHandlerART(BaseIOHandler):
    _data_style = "art"

    def __init__(self, filename, nhydro_vars, level_info, level_offsets,
                 *args, **kwargs):
        BaseIOHandler.__init__(self, *args, **kwargs)
        self.filename = filename
        self.nhydro_vars = nhydro_vars
        self.level_info = level_info
        self.level_offsets = level_offsets
        self.level_data = {}

    def preload_level(self, level,field=None):
        """ Reads in the full ART tree. From the ART source:
            iOctLv :    >0   - level of an oct
            iOctPr :         - parent of an oct
            iOctCh :    >0   - pointer to an oct of children
                        0   - there are no children; the cell is a leaf
            iOctNb :    >0   - pointers to neighbouring cells 
            iOctPs :         - coordinates of Oct centers
            
            iOctLL1:         - doubly linked list of octs
            iOctLL2:         - doubly linked list of octs
            
            tl - current  time moment for level L
            tlold - previous time moment for level L
            dtl - dtime0/2**iTimeBin
            dtlold -  previous time step for level L
            iSO - sweep order
            
            hvar(1,*) - gas density 
            hvar(2,*) - gas energy 
            hvar(3,*) - x-momentum 
            hvar(4,*) - y-momentum
            hvar(5,*) - z-momentum
            hvar(6,*) - pressure
            hvar(7,*) - Gamma
            hvar(8,*) - internal energy 

            var (1,*) - total density 
            var (2,*) - potential (new)
            var (3,*) - potential (old)
            
            
            
        """
        
        if level in self.level_data: return
        if level == 0:
            self.preload_root_level()
            return
        f = open(self.filename, 'rb')
        f.seek(self.level_offsets[level])
        ncells = 8*self.level_info[level]
        nvals = ncells * (self.nhydro_vars + 6) # 2 vars, 2 pads
        arr = na.fromfile(f, dtype='>f', count=nvals)
        arr = arr.reshape((self.nhydro_vars+6, ncells), order="F")
        assert na.all(arr[0,:]==arr[-1,:]) #pads must be equal
        arr = arr[3:-1,:] #skip beginning pad, idc, iOctCh, + ending pad
        if field==None:
            self.level_data[level] = arr.astype('float32')
        else:
            self.level_data[level] = arr.astype('float32')
        del arr

    def preload_root_level(self):
        f = open(self.filename, 'rb')
        f.seek(self.level_offsets[0] + 4) # Ditch the header
        ncells = self.level_info[0]
        nhvals = ncells * (self.nhydro_vars) # 0 vars, 0 pads
        hvar = na.fromfile(f, dtype='>f', count=nhvals).astype("float32")
        hvar = hvar.reshape((self.nhydro_vars, ncells), order="F")
        na.fromfile(f,dtype='>i',count=2) #throw away the pads
        nvars = ncells * (2) # 0 vars, 0 pads
        var = na.fromfile(f, dtype='>f', count=nvars).astype("float32")
        var = var.reshape((2, ncells), order="F")
        arr = na.concatenate((hvar,var))
        self.level_data[0] = arr

    def clear_level(self, level):
        self.level_data.pop(level, None)

    def _read_particle_field(self, grid, field):
        #This will be cleaned up later
<<<<<<< HEAD
        idx = grid.particle_indices
=======
        idx = na.array(grid.particle_indices)
        if field == 'particle_index':
            return na.array(idx)
        if field == 'particle_type':
            return grid.pf.particle_type[idx]
>>>>>>> 8ada2129
        if field == 'particle_position_x':
            return grid.pf.particle_position[idx][:,0]
        if field == 'particle_position_y':
            return grid.pf.particle_position[idx][:,1]
        if field == 'particle_position_z':
            return grid.pf.particle_position[idx][:,2]
        if field == 'particle_mass':
            return grid.pf.particle_mass[idx]
        if field == 'particle_velocity_x':
            return grid.pf.particle_velocity[idx][:,0]
        if field == 'particle_velocity_y':
            return grid.pf.particle_velocity[idx][:,1]
        if field == 'particle_velocity_z':
            return grid.pf.particle_velocity[idx][:,2]
        
<<<<<<< HEAD
        tridx = grid.particle_indices >= grid.pf.particle_star_index
        sidx  = grid.particle_indices[tridx] - grid.pf.particle_star_index
        n = grid.particle_indices
        if field == 'particle_creation_time':
            tr = na.zeros(grid.NumberOfParticles, dtype='float64')-0.0
            if sidx.shape[0]>0:
                tr[tridx] = grid.pf.particle_star_ages[sidx]
            return tr
        if field == 'particle_metallicity_fraction':
            tr = na.zeros(grid.NumberOfParticles, dtype='float64')-1.0
            if sidx.shape[0]>0:
                tr[tridx]  = grid.pf.particle_star_metallicity1[sidx]
                tr[tridx] += grid.pf.particle_star_metallicity2[sidx]
            return tr
        if field == 'particle_metallicity1':
            tr = na.zeros(grid.NumberOfParticles, dtype='float64')-1.0
            if sidx.shape[0]>0:
                tr[tridx] = grid.pf.particle_star_metallicity1[sidx]
            return tr
        if field == 'particle_metallicity2':
            tr = na.zeros(grid.NumberOfParticles, dtype='float64')-1.0
            if sidx.shape[0]>0:
                tr[tridx] = grid.pf.particle_star_metallicity2[sidx]
            return tr
        if field == 'particle_mass_initial':
            tr = na.zeros(grid.NumberOfParticles, dtype='float64')-1.0
            if sidx.shape[0]>0:
                tr[tridx] = grid.pf.particle_star_mass_initial[sidx]
            return tr
=======
        #stellar fields
        if field == 'particle_age':
            return grid.pf.particle_age[idx]
        if field == 'particle_metallicity':
            return grid.pf.particle_metallicity1[idx] +\
                   grid.pf.particle_metallicity2[idx]
        if field == 'particle_metallicity1':
            return grid.pf.particle_metallicity1[idx]
        if field == 'particle_metallicity2':
            return grid.pf.particle_metallicity2[idx]
        if field == 'particle_mass_initial':
            return grid.pf.particle_mass_initial[idx]
        
>>>>>>> 8ada2129
        raise 'Should have matched one of the particle fields...'

        
    def _read_data_set(self, grid, field):
<<<<<<< HEAD
        #import pdb; pdb.set_trace()
=======
>>>>>>> 8ada2129
        if field in art_particle_field_names:
            return self._read_particle_field(grid, field)
        pf = grid.pf
        field_id = grid.pf.h.field_list.index(field)
        if grid.Level == 0: # We only have one root grid
            self.preload_level(0)
            tr = self.level_data[0][field_id,:].reshape(
                    pf.domain_dimensions, order="F").copy()
            return tr.swapaxes(0, 2).astype("float64")
        tr = na.zeros(grid.ActiveDimensions, dtype='float32')
        grids = [grid]
        l_delta = 0
        filled = na.zeros(grid.ActiveDimensions, dtype='uint8')
        to_fill = grid.ActiveDimensions.prod()
        while to_fill > 0 and len(grids) > 0:
            next_grids = []
            for g in grids:
                self.preload_level(g.Level,field=field_id)
                #print "Filling %s from %s (%s)" % (grid, g, g.Level)
                to_fill -= au.read_art_grid(field_id, 
                        grid.get_global_startindex(), grid.ActiveDimensions,
                        tr, filled, self.level_data[g.Level],
                        g.Level, 2**l_delta, g.locations)
                next_grids += g.Parent
            grids = next_grids
            l_delta += 1
        return tr.astype("float64")

    def _read_data_slice(self, grid, field, axis, coord):
        sl = [slice(None), slice(None), slice(None)]
        sl[axis] = slice(coord, coord + 1)
        return self._read_data_set(grid, field)[sl]

def _count_art_octs(f, offset, 
                   MinLev, MaxLevelNow):
    level_oct_offsets= [0,]
    level_child_offsets= [0,]
    f.seek(offset)
    nchild,ntot=8,0
    Level = na.zeros(MaxLevelNow+1 - MinLev, dtype='i')
    iNOLL = na.zeros(MaxLevelNow+1 - MinLev, dtype='i')
    iHOLL = na.zeros(MaxLevelNow+1 - MinLev, dtype='i')
    for Lev in xrange(MinLev + 1, MaxLevelNow+1):
        level_oct_offsets.append(f.tell())

        #Get the info for this level, skip the rest
        #print "Reading oct tree data for level", Lev
        #print 'offset:',f.tell()
        Level[Lev], iNOLL[Lev], iHOLL[Lev] = struct.unpack(
           '>iii', _read_record(f))
        #print 'Level %i : '%Lev, iNOLL
        #print 'offset after level record:',f.tell()
        iOct = iHOLL[Lev] - 1
        nLevel = iNOLL[Lev]
        nLevCells = nLevel * nchild
        ntot = ntot + nLevel

        #Skip all the oct hierarchy data
        ns = _read_record_size(f)
        size = struct.calcsize('>i') + ns + struct.calcsize('>i')
        f.seek(f.tell()+size * nLevel)

        level_child_offsets.append(f.tell())
        #Skip the child vars data
        ns = _read_record_size(f)
        size = struct.calcsize('>i') + ns + struct.calcsize('>i')
        f.seek(f.tell()+size * nLevel*nchild)

        #find nhydrovars
        nhydrovars = 8+2
    f.seek(offset)
    return nhydrovars, iNOLL, level_oct_offsets, level_child_offsets

def _read_art_level_info(f, level_oct_offsets,level,root_level=15):
    pos = f.tell()
    f.seek(level_oct_offsets[level])
    #Get the info for this level, skip the rest
    junk, nLevel, iOct = struct.unpack(
       '>iii', _read_record(f))
    
    #fortran indices start at 1
    
    #Skip all the oct hierarchy data
    le     = na.zeros((nLevel,3),dtype='int64')
<<<<<<< HEAD
    #fl     = na.ones((nLevel,6),dtype='int64') #6 dimensions to fit RAMSES
    fl     = na.zeros(nLevel,dtype='int64')
=======
    fl     = na.ones((nLevel,6),dtype='int64')
>>>>>>> 8ada2129
    iocts  = na.zeros(nLevel+1,dtype='int64')
    idxa,idxb = 0,0
    chunk = long(1e6) #this is ~111MB for 15 dimensional 64 bit arrays
    left = nLevel
    while left > 0 :
        this_chunk = min(chunk,left)
        idxb=idxa+this_chunk
        data = na.fromfile(f,dtype='>i',count=this_chunk*15)
        data=data.reshape(this_chunk,15)
        left-=this_chunk
        le[idxa:idxb,:] = data[:,1:4]
<<<<<<< HEAD
        fl[idxa:idxb] = na.arange(idxa,idxb)
        #fl[idxa:idxb,1] = na.arange(idxa,idxb)
=======
        fl[idxa:idxb,1] = na.arange(idxa,idxb)
>>>>>>> 8ada2129
        #pad byte is last, LL2, then ioct right before it
        iocts[idxa:idxb] = data[:,-3] 
        idxa=idxa+this_chunk
    del data
    
    #ioct always represents the index of the next variable
    #not the current, so shift forward one index
    #the last index isn't used
    ioctso = iocts.copy()
    iocts[1:]=iocts[:-1] #shift
    iocts = iocts[:nLevel] #chop off the last index
    iocts[0]=iOct #starting value

    #now correct iocts for fortran indices start @ 1
    iocts = iocts-1

    assert na.unique(iocts).shape[0] == nLevel
    
    #ioct tries to access arrays much larger than le & fl
    #just make sure they appear in the right order, skipping
    #the empty space in between
    idx = na.argsort(iocts)
    
    #now rearrange le & fl in order of the ioct
    le = le[idx]
    fl = fl[idx]

    #left edges are expressed as if they were on 
    #level 15, so no matter what level max(le)=2**15 
    #correct to the yt convention
    #le = le/2**(root_level-1-level)-1

    #try without the -1
    le = le/2**(root_level-2-level)-1

    #now read the hvars and vars arrays
    #we are looking for iOctCh
    #we record if iOctCh is >0, in which it is subdivided
    iOctCh  = na.zeros((nLevel+1,8),dtype='bool')
    
    
    
    f.seek(pos)
    return le,fl,nLevel


def read_particles(file,nstars,Nrow):
    words = 6 # words (reals) per particle: x,y,z,vx,vy,vz
    real_size = 4 # for file_particle_data; not always true?
    np = nstars # number of particles including stars, should come from lspecies[-1]
    np_per_page = Nrow**2 # defined in ART a_setup.h
    num_pages = os.path.getsize(file)/(real_size*words*np_per_page)

    f = na.fromfile(file, dtype='>f4').astype('float32') # direct access
    pages = na.vsplit(na.reshape(f, (num_pages, words, np_per_page)), num_pages)
    data = na.squeeze(na.dstack(pages)).T # x,y,z,vx,vy,vz
    return data[:,0:3],data[:,3:]

def read_stars(file,nstars,Nrow):
    fh = open(file,'rb')
    tdum,adum   = _read_frecord(fh,'>d')
    nstars      = _read_frecord(fh,'>i')
    ws_old, ws_oldi = _read_frecord(fh,'>d')
    mass    = _read_frecord(fh,'>f') 
    imass   = _read_frecord(fh,'>f') 
    tbirth  = _read_frecord(fh,'>f') 
    if fh.tell() < os.path.getsize(file):
        metallicity1 = _read_frecord(fh,'>f') 
    if fh.tell() < os.path.getsize(file):
        metallicity2 = _read_frecord(fh,'>f')     
    assert fh.tell() == os.path.getsize(file)
    return nstars, mass, imass, tbirth, metallicity1, metallicity2

def _read_child_mask_level(f, level_child_offsets,level,nLevel,nhydro_vars):
    f.seek(level_child_offsets[level])
    nvals = nLevel * (nhydro_vars + 6) # 2 vars, 2 pads
    ioctch = na.zeros(nLevel,dtype='uint8')
    idc = na.zeros(nLevel,dtype='int32')
    
    chunk = long(1e6)
    left = nLevel
    width = nhydro_vars+6
    a,b=0,0
    while left > 0:
        chunk = min(chunk,left)
        b += chunk
        arr = na.fromfile(f, dtype='>i', count=chunk*width)
        arr = arr.reshape((width, chunk), order="F")
        assert na.all(arr[0,:]==arr[-1,:]) #pads must be equal
        idc[a:b]    = arr[1,:]-1 #fix fortran indexing
        ioctch[a:b] = arr[2,:]==0 #if it is above zero, then refined info available
        #zero in the mask means there is refinement available
        a=b
        left -= chunk
    assert left==0
    return idc,ioctch
    
nchem=8+2
dtyp = na.dtype(">i4,>i8,>i8"+",>%sf4"%(nchem)+ \
                ",>%sf4"%(2)+",>i4")
def _read_art_child(f, level_child_offsets,level,nLevel,field):
    pos=f.tell()
    f.seek(level_child_offsets[level])
    arr = na.fromfile(f, dtype='>f', count=nLevel * 8)
    arr = arr.reshape((nLevel,16), order="F")
    arr = arr[3:-1,:].astype("float64")
    f.seek(pos)
    return arr[field,:]

def _skip_record(f):
    s = struct.unpack('>i', f.read(struct.calcsize('>i')))
    f.seek(s[0], 1)
    s = struct.unpack('>i', f.read(struct.calcsize('>i')))

def _read_frecord(f,fmt):
    s1 = struct.unpack('>i', f.read(struct.calcsize('>i')))[0]
    count = s1/na.dtype(fmt).itemsize
    ss = na.fromfile(f,fmt,count=count)
    s2 = struct.unpack('>i', f.read(struct.calcsize('>i')))[0]
    assert s1==s2
    return ss


def _read_record(f,fmt=None):
    s = struct.unpack('>i', f.read(struct.calcsize('>i')))[0]
    ss = f.read(s)
    s = struct.unpack('>i', f.read(struct.calcsize('>i')))
    if fmt is not None:
        return struct.unpack(ss,fmt)
    return ss

def _read_record_size(f):
    pos = f.tell()
    s = struct.unpack('>i', f.read(struct.calcsize('>i')))
    f.seek(pos)
    return s[0]

def _read_struct(f,structure,verbose=False):
    vals = {}
    for format,name in structure:
        size = struct.calcsize(format)
        (val,) = struct.unpack(format,f.read(size))
        vals[name] = val
        if verbose: print "%s:\t%s\t (%d B)" %(name,val,f.tell())
    return vals



#All of these functions are to convert from hydro time var to 
#proper time
sqrt = na.sqrt
sign = na.sign

def find_root(f,a,b,tol=1e-6):
    c = (a+b)/2.0
    last = -na.inf
    assert(sign(f(a)) != sign(f(b)))  
    while na.abs(f(c)-last) > tol:
        last=f(c)
        if sign(last)==sign(f(b)):
            b=c
        else:
            a=c
        c = (a+b)/2.0
    return c

def quad(fintegrand,xmin,xmax,n=1e4):
    spacings = na.logspace(na.log10(xmin),na.log10(xmax),n)
    integrand_arr = fintegrand(spacings)
    val = na.trapz(integrand_arr,dx=na.diff(spacings))
    return val

def a2b(at,Om0=0.27,Oml0=0.73,h=0.700):
    def f_a2b(x):
        val = 0.5*sqrt(Om0) / x**3.0
        val /= sqrt(Om0/x**3.0 +Oml0 +(1.0 - Om0-Oml0)/x**2.0)
        return val
    #val, err = si.quad(f_a2b,1,at)
    val = quad(f_a2b,1,at)
    return val

def b2a(bt,**kwargs):
    #converts code time into expansion factor 
    #if Om0 ==1and OmL == 0 then b2a is (1 / (1-td))**2
    #if bt < -190.0 or bt > -.10:  raise 'bt outside of range'
    f_b2a = lambda at: a2b(at,**kwargs)-bt
    return find_root(f_b2a,1e-4,1.1)
    #return so.brenth(f_b2a,1e-4,1.1)
    #return brent.brent(f_b2a)

def a2t(at,Om0=0.27,Oml0=0.73,h=0.700):
    integrand = lambda x : 1./(x*sqrt(Oml0+Om0*x**-3.0))
    #current_time,err = si.quad(integrand,0.0,at,epsabs=1e-6,epsrel=1e-6)
    current_time = quad(integrand,1e-4,at)
    #spacings = na.logspace(-5,na.log10(at),1e5)
    #integrand_arr = integrand(spacings)
    #current_time = na.trapz(integrand_arr,dx=na.diff(spacings))
    current_time *= 9.779/h
    return current_time

def b2t(tb,n = 1e2,logger=None,**kwargs):
    tb = na.array(tb)
    if type(tb) == type(1.1): 
        return a2t(b2a(tb))
    if tb.shape == (): 
        return a2t(b2a(tb))
    if len(tb) < n: n= len(tb)
    age_min = a2t(b2a(tb.max(),**kwargs),**kwargs)
    age_max = a2t(b2a(tb.min(),**kwargs),**kwargs)
    tbs  = -1.*na.logspace(na.log10(-tb.min()),
                          na.log10(-tb.max()),n)
    ages = []
    for i,tbi in enumerate(tbs):
        ages += a2t(b2a(tbi)),
        if logger: logger(i)
    ages = na.array(ages)
    fb2t = na.interp(tb,tbs,ages)
    #fb2t = interp1d(tbs,ages)
    return fb2t
<<<<<<< HEAD

=======
>>>>>>> 8ada2129
<|MERGE_RESOLUTION|>--- conflicted
+++ resolved
@@ -3,8 +3,6 @@
 
 Author: Matthew Turk <matthewturk@gmail.com>
 Affiliation: KIPAC/SLAC/Stanford
-Author: Christopher Moody <juxtaposicion@gmail.com>
-Affiliation: UC Santa Cruz
 Homepage: http://yt-project.org/
 License:
   Copyright (C) 2007-2011 Matthew Turk.  All Rights Reserved.
@@ -37,8 +35,6 @@
 from yt.utilities.io_handler import \
     BaseIOHandler
 import yt.utilities.lib as au
-
-from yt.frontends.art.definitions import art_particle_field_names
 
 from yt.frontends.art.definitions import art_particle_field_names
 
@@ -126,15 +122,11 @@
 
     def _read_particle_field(self, grid, field):
         #This will be cleaned up later
-<<<<<<< HEAD
-        idx = grid.particle_indices
-=======
         idx = na.array(grid.particle_indices)
         if field == 'particle_index':
             return na.array(idx)
         if field == 'particle_type':
             return grid.pf.particle_type[idx]
->>>>>>> 8ada2129
         if field == 'particle_position_x':
             return grid.pf.particle_position[idx][:,0]
         if field == 'particle_position_y':
@@ -150,37 +142,6 @@
         if field == 'particle_velocity_z':
             return grid.pf.particle_velocity[idx][:,2]
         
-<<<<<<< HEAD
-        tridx = grid.particle_indices >= grid.pf.particle_star_index
-        sidx  = grid.particle_indices[tridx] - grid.pf.particle_star_index
-        n = grid.particle_indices
-        if field == 'particle_creation_time':
-            tr = na.zeros(grid.NumberOfParticles, dtype='float64')-0.0
-            if sidx.shape[0]>0:
-                tr[tridx] = grid.pf.particle_star_ages[sidx]
-            return tr
-        if field == 'particle_metallicity_fraction':
-            tr = na.zeros(grid.NumberOfParticles, dtype='float64')-1.0
-            if sidx.shape[0]>0:
-                tr[tridx]  = grid.pf.particle_star_metallicity1[sidx]
-                tr[tridx] += grid.pf.particle_star_metallicity2[sidx]
-            return tr
-        if field == 'particle_metallicity1':
-            tr = na.zeros(grid.NumberOfParticles, dtype='float64')-1.0
-            if sidx.shape[0]>0:
-                tr[tridx] = grid.pf.particle_star_metallicity1[sidx]
-            return tr
-        if field == 'particle_metallicity2':
-            tr = na.zeros(grid.NumberOfParticles, dtype='float64')-1.0
-            if sidx.shape[0]>0:
-                tr[tridx] = grid.pf.particle_star_metallicity2[sidx]
-            return tr
-        if field == 'particle_mass_initial':
-            tr = na.zeros(grid.NumberOfParticles, dtype='float64')-1.0
-            if sidx.shape[0]>0:
-                tr[tridx] = grid.pf.particle_star_mass_initial[sidx]
-            return tr
-=======
         #stellar fields
         if field == 'particle_age':
             return grid.pf.particle_age[idx]
@@ -194,15 +155,10 @@
         if field == 'particle_mass_initial':
             return grid.pf.particle_mass_initial[idx]
         
->>>>>>> 8ada2129
         raise 'Should have matched one of the particle fields...'
 
         
     def _read_data_set(self, grid, field):
-<<<<<<< HEAD
-        #import pdb; pdb.set_trace()
-=======
->>>>>>> 8ada2129
         if field in art_particle_field_names:
             return self._read_particle_field(grid, field)
         pf = grid.pf
@@ -287,12 +243,7 @@
     
     #Skip all the oct hierarchy data
     le     = na.zeros((nLevel,3),dtype='int64')
-<<<<<<< HEAD
-    #fl     = na.ones((nLevel,6),dtype='int64') #6 dimensions to fit RAMSES
-    fl     = na.zeros(nLevel,dtype='int64')
-=======
     fl     = na.ones((nLevel,6),dtype='int64')
->>>>>>> 8ada2129
     iocts  = na.zeros(nLevel+1,dtype='int64')
     idxa,idxb = 0,0
     chunk = long(1e6) #this is ~111MB for 15 dimensional 64 bit arrays
@@ -304,12 +255,7 @@
         data=data.reshape(this_chunk,15)
         left-=this_chunk
         le[idxa:idxb,:] = data[:,1:4]
-<<<<<<< HEAD
-        fl[idxa:idxb] = na.arange(idxa,idxb)
-        #fl[idxa:idxb,1] = na.arange(idxa,idxb)
-=======
         fl[idxa:idxb,1] = na.arange(idxa,idxb)
->>>>>>> 8ada2129
         #pad byte is last, LL2, then ioct right before it
         iocts[idxa:idxb] = data[:,-3] 
         idxa=idxa+this_chunk
@@ -529,7 +475,3 @@
     fb2t = na.interp(tb,tbs,ages)
     #fb2t = interp1d(tbs,ages)
     return fb2t
-<<<<<<< HEAD
-
-=======
->>>>>>> 8ada2129
