from yt.utilities.io_handler import \
    BaseIOHandler
from yt.utilities.logger import ytLogger as mylog
from yt.utilities.on_demand_imports import _h5py as h5py
from yt.geometry.selection_routines import GridSelector
import numpy as np


_convert_mass = ("particle_mass","mass")

_particle_position_names = {}

class IOHandlerPackedHDF5(BaseIOHandler):

    _dataset_type = "enzo_packed_3d"
    _base = slice(None)
    _field_dtype = "float64"

    def _read_field_names(self, grid):
        if grid.filename is None: return []
        f = h5py.File(grid.filename, mode="r")
        try:
            group = f["/Grid%08i" % grid.id]
        except KeyError:
            group = f
        fields = []
        dtypes = set([])
        add_io = "io" in grid.ds.particle_types
        for name, v in group.items():
            # NOTE: This won't work with 1D datasets or references.
            # For all versions of Enzo I know about, we can assume all floats
            # are of the same size.  So, let's grab one.
            if not hasattr(v, "shape") or v.dtype == "O":
                continue
            elif len(v.dims) == 1:
                if grid.ds.dimensionality == 1:
                    fields.append( ("enzo", str(name)) )
                elif add_io:
                    fields.append( ("io", str(name)) )
            else:
                fields.append( ("enzo", str(name)) )
                dtypes.add(v.dtype)

        if len(dtypes) == 1:
            # Now, if everything we saw was the same dtype, we can go ahead and
            # set it here.  We do this because it is a HUGE savings for 32 bit
            # floats, since our numpy copying/casting is way faster than
            # h5py's, for some reason I don't understand.  This does *not* need
            # to be correct -- it will get fixed later -- it just needs to be
            # okay for now.
            self._field_dtype = list(dtypes)[0]
        f.close()
        return fields

    @property
    def _read_exception(self):
        return (KeyError,)

    def _read_particle_coords(self, chunks, ptf):
        for rv in self._read_particle_fields(chunks, ptf, None):
            yield rv

    def _read_particle_fields(self, chunks, ptf, selector):
        chunks = list(chunks)
        for chunk in chunks: # These should be organized by grid filename
            f = None
            for g in chunk.objs:
                if g.filename is None: continue
                if f is None:
<<<<<<< HEAD
                    #print("Opening (read) %s" % g.filename)
                    f = h5py.File(g.filename, "r")
=======
                    #print "Opening (read) %s" % g.filename
                    f = h5py.File(g.filename, mode="r")
>>>>>>> 19f9db76
                nap = sum(g.NumberOfActiveParticles.values())
                if g.NumberOfParticles == 0 and nap == 0:
                    continue
                ds = f.get("/Grid%08i" % g.id)
                for ptype, field_list in sorted(ptf.items()):
                    if ptype != "io":
                        if g.NumberOfActiveParticles[ptype] == 0: continue
                        pds = ds.get("Particles/%s" % ptype)
                    else:
                        pds = ds
                    pn = _particle_position_names.get(ptype,
                            r"particle_position_%s")
                    x, y, z = (np.asarray(pds.get(pn % ax)[()], dtype="=f8")
                               for ax in 'xyz')
                    if selector is None:
                        # This only ever happens if the call is made from
                        # _read_particle_coords.
                        yield ptype, (x, y, z)
                        continue
                    mask = selector.select_points(x, y, z, 0.0)
                    if mask is None: continue
                    for field in field_list:
                        data = np.asarray(pds.get(field)[()], "=f8")
                        if field in _convert_mass:
                            data *= g.dds.prod(dtype="f8")
                        yield (ptype, field), data[mask]
            if f: f.close()

    def io_iter(self, chunks, fields):
        h5_dtype = self._field_dtype
        for chunk in chunks:
            fid = None
            filename = -1
            for obj in chunk.objs:
                if obj.filename is None: continue
                if obj.filename != filename:
                    # Note one really important thing here: even if we do
                    # implement LRU caching in the _read_obj_field function,
                    # we'll still be doing file opening and whatnot.  This is a
                    # problem, but one we can return to.
                    if fid is not None:
                        fid.close()
                    fid = h5py.h5f.open(obj.filename.encode('latin-1'), h5py.h5f.ACC_RDONLY)
                    filename = obj.filename
                for field in fields:
                    nodal_flag = self.ds.field_info[field].nodal_flag
                    dims = obj.ActiveDimensions[::-1] + nodal_flag[::-1]
                    data = np.empty(dims, dtype=h5_dtype)
                    yield field, obj, self._read_obj_field(
                        obj, field, (fid, data))
        if fid is not None:
            fid.close()
        
    def _read_obj_field(self, obj, field, fid_data):
        if fid_data is None: fid_data = (None, None)
        fid, data = fid_data
        if fid is None:
            close = True
            fid = h5py.h5f.open(obj.filename.encode("latin-1"), h5py.h5f.ACC_RDONLY)
        else:
            close = False
        if data is None:
            data = np.empty(obj.ActiveDimensions[::-1],
                            dtype=self._field_dtype)
        ftype, fname = field
        try:
            node = "/Grid%08i/%s" % (obj.id, fname)
            dg = h5py.h5d.open(fid, node.encode("latin-1"))
        except KeyError:
            if fname == "Dark_Matter_Density":
                data[:] = 0
                return data.T
            raise
        dg.read(h5py.h5s.ALL, h5py.h5s.ALL, data)
        # I don't know why, but on some installations of h5py this works, but
        # on others, nope.  Doesn't seem to be a version thing.
        #dg.close()
        if close:
            fid.close()
        return data.T

class IOHandlerPackedHDF5GhostZones(IOHandlerPackedHDF5):
    _dataset_type = "enzo_packed_3d_gz"

    def __init__(self, *args, **kwargs):
        super(IOHandlerPackedHDF5GhostZones, self).__init__(*args, **kwargs)
        NGZ = self.ds.parameters.get("NumberOfGhostZones", 3)
        self._base = (slice(NGZ, -NGZ),
                      slice(NGZ, -NGZ),
                      slice(NGZ, -NGZ))

    def _read_obj_field(self, *args, **kwargs):
        return super(IOHandlerPackedHDF5GhostZones, self)._read_obj_field(
                *args, **kwargs)[self._base]

class IOHandlerInMemory(BaseIOHandler):

    _dataset_type = "enzo_inline"

    def __init__(self, ds, ghost_zones=3):
        self.ds = ds
        import enzo
        self.enzo = enzo
        self.grids_in_memory = enzo.grid_data
        self.old_grids_in_memory = enzo.old_grid_data
        self.my_slice = (slice(ghost_zones,-ghost_zones),
                      slice(ghost_zones,-ghost_zones),
                      slice(ghost_zones,-ghost_zones))
        BaseIOHandler.__init__(self, ds)

    def _read_field_names(self, grid):
        fields = []
        add_io = "io" in grid.ds.particle_types
        for name, v in self.grids_in_memory[grid.id].items():
            # NOTE: This won't work with 1D datasets or references.
            if not hasattr(v, "shape") or v.dtype == "O":
                continue
            elif v.ndim == 1:
                if grid.ds.dimensionality == 1:
                    fields.append( ("enzo", str(name)) )
                elif add_io:
                    fields.append( ("io", str(name)) )
            else:
                fields.append( ("enzo", str(name)) )
        return fields

    def _read_fluid_selection(self, chunks, selector, fields, size):
        rv = {}
        # Now we have to do something unpleasant
        chunks = list(chunks)
        if isinstance(selector, GridSelector):
            if not (len(chunks) == len(chunks[0].objs) == 1):
                raise RuntimeError
            g = chunks[0].objs[0]
            for ftype, fname in fields:
                rv[(ftype, fname)] = \
                    self.grids_in_memory[g.id][fname].swapaxes(0, 2)
            return rv
        if size is None:
            size = sum((g.count(selector) for chunk in chunks
                        for g in chunk.objs))
        for field in fields:
            ftype, fname = field
            fsize = size
            rv[field] = np.empty(fsize, dtype="float64")
        ng = sum(len(c.objs) for c in chunks)
        mylog.debug("Reading %s cells of %s fields in %s grids",
                   size, [f2 for f1, f2 in fields], ng)

        ind = 0
        for chunk in chunks:
            for g in chunk.objs:
                # We want a *hard error* here.
                #if g.id not in self.grids_in_memory: continue
                for field in fields:
                    ftype, fname = field
                    data_view = self.grids_in_memory[g.id][fname][self.my_slice].swapaxes(0,2)
                    nd = g.select(selector, data_view, rv[field], ind)
                ind += nd
        assert(ind == fsize)
        return rv

    def _read_particle_coords(self, chunks, ptf):
        chunks = list(chunks)
        for chunk in chunks: # These should be organized by grid filename
            for g in chunk.objs:
                if g.id not in self.grids_in_memory: continue
                nap = sum(g.NumberOfActiveParticles.values())
                if g.NumberOfParticles == 0 and nap == 0: continue
                for ptype, field_list in sorted(ptf.items()):
                    x, y, z = self.grids_in_memory[g.id]['particle_position_x'], \
                                        self.grids_in_memory[g.id]['particle_position_y'], \
                                        self.grids_in_memory[g.id]['particle_position_z']
                    yield ptype, (x, y, z)

    def _read_particle_fields(self, chunks, ptf, selector):
        chunks = list(chunks)
        for chunk in chunks: # These should be organized by grid filename
            for g in chunk.objs:
                if g.id not in self.grids_in_memory: continue
                nap = sum(g.NumberOfActiveParticles.values())
                if g.NumberOfParticles == 0 and nap == 0: continue
                for ptype, field_list in sorted(ptf.items()):
                    x, y, z = self.grids_in_memory[g.id]['particle_position_x'], \
                                        self.grids_in_memory[g.id]['particle_position_y'], \
                                        self.grids_in_memory[g.id]['particle_position_z']
                    mask = selector.select_points(x, y, z, 0.0)
                    if mask is None: continue
                    for field in field_list:
                        data = self.grids_in_memory[g.id][field]
                        if field in _convert_mass:
                            data = data * g.dds.prod(dtype="f8")
                        yield (ptype, field), data[mask]

class IOHandlerPacked2D(IOHandlerPackedHDF5):

    _dataset_type = "enzo_packed_2d"
    _particle_reader = False

    def _read_data_set(self, grid, field):
        f = h5py.File(grid.filename, mode="r")
        ds = f["/Grid%08i/%s" % (grid.id, field)][:]
        f.close()
        return ds.transpose()[:,:,None]

    def modify(self, field):
        pass

    def _read_fluid_selection(self, chunks, selector, fields, size):
        rv = {}
        # Now we have to do something unpleasant
        chunks = list(chunks)
        if isinstance(selector, GridSelector):
            if not (len(chunks) == len(chunks[0].objs) == 1):
                raise RuntimeError
            g = chunks[0].objs[0]
            f = h5py.File(g.filename, mode='r')
            gds = f.get("/Grid%08i" % g.id)
            for ftype, fname in fields:
                rv[(ftype, fname)] = np.atleast_3d(
                    gds.get(fname)[()].transpose())
            f.close()
            return rv
        if size is None:
            size = sum((g.count(selector) for chunk in chunks
                        for g in chunk.objs))
        for field in fields:
            ftype, fname = field
            fsize = size
            rv[field] = np.empty(fsize, dtype="float64")
        ng = sum(len(c.objs) for c in chunks)
        mylog.debug("Reading %s cells of %s fields in %s grids",
                   size, [f2 for f1, f2 in fields], ng)
        ind = 0
        for chunk in chunks:
            f = None
            for g in chunk.objs:
                if f is None:
<<<<<<< HEAD
                    #print("Opening (count) %s" % g.filename)
                    f = h5py.File(g.filename, "r")
=======
                    #print "Opening (count) %s" % g.filename
                    f = h5py.File(g.filename, mode="r")
>>>>>>> 19f9db76
                gds = f.get("/Grid%08i" % g.id)
                if gds is None:
                    gds = f
                for field in fields:
                    ftype, fname = field
                    ds = np.atleast_3d(gds.get(fname)[()].transpose())
                    nd = g.select(selector, ds, rv[field], ind) # caches
                ind += nd
            f.close()
        return rv

class IOHandlerPacked1D(IOHandlerPackedHDF5):

    _dataset_type = "enzo_packed_1d"
    _particle_reader = False

    def _read_data_set(self, grid, field):
        f = h5py.File(grid.filename, mode="r")
        ds = f["/Grid%08i/%s" % (grid.id, field)][:]
        f.close()
        return ds.transpose()[:,None,None]

    def modify(self, field):
        pass<|MERGE_RESOLUTION|>--- conflicted
+++ resolved
@@ -67,13 +67,8 @@
             for g in chunk.objs:
                 if g.filename is None: continue
                 if f is None:
-<<<<<<< HEAD
                     #print("Opening (read) %s" % g.filename)
-                    f = h5py.File(g.filename, "r")
-=======
-                    #print "Opening (read) %s" % g.filename
                     f = h5py.File(g.filename, mode="r")
->>>>>>> 19f9db76
                 nap = sum(g.NumberOfActiveParticles.values())
                 if g.NumberOfParticles == 0 and nap == 0:
                     continue
@@ -312,13 +307,8 @@
             f = None
             for g in chunk.objs:
                 if f is None:
-<<<<<<< HEAD
                     #print("Opening (count) %s" % g.filename)
-                    f = h5py.File(g.filename, "r")
-=======
-                    #print "Opening (count) %s" % g.filename
                     f = h5py.File(g.filename, mode="r")
->>>>>>> 19f9db76
                 gds = f.get("/Grid%08i" % g.id)
                 if gds is None:
                     gds = f
