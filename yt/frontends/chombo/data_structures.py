"""
Data structures for Chombo.

Author: Matthew Turk <matthewturk@gmail.com>
Author: J. S. Oishi <jsoishi@gmail.com>
Affiliation: KIPAC/SLAC/Stanford
Homepage: http://yt-project.org/
License:
  Copyright (C) 2008-2011 Matthew Turk, J. S. Oishi.  All Rights Reserved.

  This file is part of yt.

  yt is free software; you can redistribute it and/or modify
  it under the terms of the GNU General Public License as published by
  the Free Software Foundation; either version 3 of the License, or
  (at your option) any later version.

  This program is distributed in the hope that it will be useful,
  but WITHOUT ANY WARRANTY; without even the implied warranty of
  MERCHANTABILITY or FITNESS FOR A PARTICULAR PURPOSE.  See the
  GNU General Public License for more details.

  You should have received a copy of the GNU General Public License
  along with this program.  If not, see <http://www.gnu.org/licenses/>.
"""

import h5py
import re
import os
import weakref
import numpy as na

from collections import \
     defaultdict
from string import \
     strip, \
     rstrip
from stat import \
     ST_CTIME

from .definitions import \
     pluto2enzoDict, \
     yt2plutoFieldsDict, \
     parameterDict \
     
from yt.funcs import *
from yt.data_objects.grid_patch import \
     AMRGridPatch
from yt.geometry.grid_geometry_handler import \
     GridGeometryHandler
from yt.data_objects.static_output import \
     StaticOutput
from yt.utilities.definitions import \
     mpc_conversion
from yt.utilities.parallel_tools.parallel_analysis_interface import \
     parallel_root_only

from yt.data_objects.field_info_container import \
    FieldInfoContainer, NullFunc
from .fields import ChomboFieldInfo, KnownChomboFields

class ChomboGrid(AMRGridPatch):
    _id_offset = 0
    __slots__ = ["_level_id", "stop_index"]
    def __init__(self, id, hierarchy, level, start, stop):
        AMRGridPatch.__init__(self, id, filename = hierarchy.hierarchy_filename,
                              hierarchy = hierarchy)
        self.Parent = []
        self.Children = []
        self.Level = level
        self.ActiveDimensions = stop - start + 1

    def get_global_startindex(self):
        """
        Return the integer starting index for each dimension at the current
        level.
        
        """
        if self.start_index != None:
            return self.start_index
        if self.Parent == []:
            iLE = self.LeftEdge - self.pf.domain_left_edge
            start_index = iLE / self.dds
            return na.rint(start_index).astype('int64').ravel()
        pdx = self.Parent[0].dds
        start_index = (self.Parent[0].get_global_startindex()) + \
            na.rint((self.LeftEdge - self.Parent[0].LeftEdge)/pdx)
        self.start_index = (start_index*self.pf.refine_by[self.Level-1]).astype('int64').ravel()
        return self.start_index

    def _setup_dx(self):
        # So first we figure out what the index is.  We don't assume
        # that dx=dy=dz , at least here.  We probably do elsewhere.
        id = self.id - self._id_offset
        if len(self.Parent) > 0:
            self.dds = self.Parent[0].dds / self.pf.refine_by[self.Level-1]
        else:
            LE, RE = self.hierarchy.grid_left_edge[id,:], \
                     self.hierarchy.grid_right_edge[id,:]
            self.dds = na.array((RE-LE)/self.ActiveDimensions)
        if self.pf.dimensionality < 2: self.dds[1] = 1.0
        if self.pf.dimensionality < 3: self.dds[2] = 1.0
        self.field_data['dx'], self.field_data['dy'], self.field_data['dz'] = self.dds

class ChomboHierarchy(GridGeometryHandler):

    grid = ChomboGrid
    
    def __init__(self,pf,data_style='chombo_hdf5'):
        self.domain_left_edge = pf.domain_left_edge
        self.domain_right_edge = pf.domain_right_edge
        self.data_style = data_style
        self.field_indexes = {}
        self.parameter_file = weakref.proxy(pf)
        # for now, the hierarchy file is the parameter file!
        self.hierarchy_filename = self.parameter_file.parameter_filename
        self.hierarchy = os.path.abspath(self.hierarchy_filename)
        self.directory = os.path.dirname(self.hierarchy_filename)
        self._fhandle = h5py.File(self.hierarchy_filename, 'r')

        self.float_type = self._fhandle['/level_0']['data:datatype=0'].dtype.name
<<<<<<< HEAD
        self._levels = [fn for fn in self._fhandle if fn != "Chombo_global"]
        GridGeometryHandler.__init__(self,pf,data_style)

=======
        self._levels = self._fhandle.keys()[1:]
        AMRHierarchy.__init__(self,pf,data_style)
>>>>>>> e0453d8d
        self._fhandle.close()

    def _initialize_data_storage(self):
        pass

    def _detect_fields(self):
        ncomp = int(self._fhandle['/'].attrs['num_components'])
        self.field_list = [c[1] for c in self._fhandle['/'].attrs.items()[-ncomp:]]
    
    def _setup_classes(self):
        dd = self._get_data_reader_dict()
        GridGeometryHandler._setup_classes(self, dd)
        self.object_types.sort()

    def _count_grids(self):
        self.num_grids = 0
        for lev in self._levels:
            self.num_grids += self._fhandle[lev]['Processors'].len()
        
    def _parse_hierarchy(self):
        f = self._fhandle # shortcut
        
        # this relies on the first Group in the H5 file being
        # 'Chombo_global'
        levels = f.keys()[1:]
        grids = []
        i = 0
        for lev in levels:
            level_number = int(re.match('level_(\d+)',lev).groups()[0])
            boxes = f[lev]['boxes'].value
            dx = f[lev].attrs['dx']
            for level_id, box in enumerate(boxes):
                si = na.array([box['lo_%s' % ax] for ax in 'ijk'])
                ei = na.array([box['hi_%s' % ax] for ax in 'ijk'])
                pg = self.grid(len(grids),self,level=level_number,
                               start = si, stop = ei)
                grids.append(pg)
                grids[-1]._level_id = level_id
                self.grid_left_edge[i] = dx*si.astype(self.float_type)
                self.grid_right_edge[i] = dx*(ei.astype(self.float_type)+1)
                self.grid_particle_count[i] = 0
                self.grid_dimensions[i] = ei - si + 1
                i += 1
        self.grids = na.empty(len(grids), dtype='object')
        for gi, g in enumerate(grids): self.grids[gi] = g
#        self.grids = na.array(self.grids, dtype='object')

    def _populate_grid_objects(self):
        for g in self.grids:
            g._prepare_grid()
            g._setup_dx()

        for g in self.grids:
            g.Children = self._get_grid_children(g)
            for g1 in g.Children:
                g1.Parent.append(g)
        self.max_level = self.grid_levels.max()

    def _setup_derived_fields(self):
        self.derived_field_list = []

    def _get_grid_children(self, grid):
        mask = na.zeros(self.num_grids, dtype='bool')
        grids, grid_ind = self.get_box_grids(grid.LeftEdge, grid.RightEdge)
        mask[grid_ind] = True
        return [g for g in self.grids[mask] if g.Level == grid.Level + 1]

class ChomboStaticOutput(StaticOutput):
    _hierarchy_class = ChomboHierarchy
    _fieldinfo_fallback = ChomboFieldInfo
    _fieldinfo_known = KnownChomboFields
    
    def __init__(self, filename, data_style='chombo_hdf5',
                 storage_filename = None, ini_filename = None):
        fileh = h5py.File(filename,'r')
        self.current_time = fileh.attrs['time']
        self.ini_filename = ini_filename
        StaticOutput.__init__(self,filename,data_style)
        self.storage_filename = storage_filename
        
    def _set_units(self):
        """
        Generates the conversion to various physical _units based on the parameter file
        """
        self.units = {}
        self.time_units = {}
        if len(self.parameters) == 0:
            self._parse_parameter_file()
        self._setup_nounits_units()
        self.conversion_factors = defaultdict(lambda: 1.0)
        self.time_units['1'] = 1
        self.units['1'] = 1.0
        self.units['unitary'] = 1.0 / (self.domain_right_edge - self.domain_left_edge).max()
        seconds = 1 #self["Time"]
        self.time_units['years'] = seconds / (365*3600*24.0)
        self.time_units['days']  = seconds / (3600*24.0)
        self.time_units['Myr'] = self.time_units['years'] / 1.0e6
        self.time_units['Gyr']  = self.time_units['years'] / 1.0e9
        for key in yt2plutoFieldsDict:
            self.conversion_factors[key] = 1.0

    def _setup_nounits_units(self):
        z = 0
        mylog.warning("Setting 1.0 in code units to be 1.0 cm")
        if not self.has_key("TimeUnits"):
            mylog.warning("No time units.  Setting 1.0 = 1 second.")
            self.conversion_factors["Time"] = 1.0
        for unit in mpc_conversion.keys():
            self.units[unit] = mpc_conversion[unit] / mpc_conversion["cm"]


    def _localize(self, f, default):
        if f is None:
            return os.path.join(self.directory, default)
        return f

    def _parse_parameter_file(self):
        """
        Check to see whether a 'pluto.ini' or 'orion2.ini' file
        exists in the plot file directory. If one does, attempt to parse it.
        Otherwise, assume the left edge starts at 0 and get the right edge
        from the hdf5 file.
        """
        if os.path.isfile('pluto.ini'):
            self._parse_pluto_file('pluto.ini')
        else:
            if os.path.isfile('orion2.ini'): self._parse_pluto_file('orion2.ini')
            self.unique_identifier = \
                int(os.stat(self.parameter_filename)[ST_CTIME])
            self.domain_left_edge = self.__calc_left_edge()
            self.domain_right_edge = self.__calc_right_edge()
            self.domain_dimensions = self.__calc_domain_dimensions()
            self.dimensionality = 3
            self.refine_by = []
            fileh = h5py.File(self.parameter_filename,'r')
            for level in range(0,fileh.attrs['num_levels']):
                self.refine_by.append(fileh['/level_'+str(level)].attrs['ref_ratio'])

    def _parse_pluto_file(self, ini_filename):
        """
        Reads in an inputs file in the 'pluto.ini' format. Probably not
        especially robust at the moment.
        """
        self.fullplotdir = os.path.abspath(self.parameter_filename)
        self.ini_filename = self._localize( \
            self.ini_filename, ini_filename)
        self.unique_identifier = \
                               int(os.stat(self.parameter_filename)[ST_CTIME])
        lines = open(self.ini_filename).readlines()
        # read the file line by line, storing important parameters
        for lineI, line in enumerate(lines):
            try: 
                param, sep, vals = map(rstrip,line.partition(' '))
            except ValueError:
                mylog.error("ValueError: '%s'", line)
            if pluto2enzoDict.has_key(param):
                paramName = pluto2enzoDict[param]
                t = map(parameterDict[paramName], vals.split())
                if len(t) == 1:
                    self.parameters[paramName] = t[0]
                else:
                    if paramName == "RefineBy":
                        self.parameters[paramName] = t[0]
                    else:
                        self.parameters[paramName] = t

    def __calc_left_edge(self):
        fileh = h5py.File(self.parameter_filename,'r')
        dx0 = fileh['/level_0'].attrs['dx']
        LE = dx0*((na.array(list(fileh['/level_0'].attrs['prob_domain'])))[0:3])
        fileh.close()
        return LE

    def __calc_right_edge(self):
        fileh = h5py.File(self.parameter_filename,'r')
        dx0 = fileh['/level_0'].attrs['dx']
        RE = dx0*((na.array(list(fileh['/level_0'].attrs['prob_domain'])))[3:] + 1)
        fileh.close()
        return RE
                  
    def __calc_domain_dimensions(self):
        fileh = h5py.File(self.parameter_filename,'r')
        L_index = ((na.array(list(fileh['/level_0'].attrs['prob_domain'])))[0:3])
        R_index = ((na.array(list(fileh['/level_0'].attrs['prob_domain'])))[3:] + 1)
        return R_index - L_index
 
    @classmethod
    def _is_valid(self, *args, **kwargs):
        try:
            fileh = h5py.File(args[0],'r')
            valid = "Chombo_global" in fileh["/"]
            fileh.close()
            return valid
        except:
            pass
        return False

    @parallel_root_only
    def print_key_parameters(self):
        for a in ["current_time", "domain_dimensions", "domain_left_edge",
                  "domain_right_edge"]:
            if not hasattr(self, a):
                mylog.error("Missing %s in parameter file definition!", a)
                continue
            v = getattr(self, a)
            mylog.info("Parameters: %-25s = %s", a, v)<|MERGE_RESOLUTION|>--- conflicted
+++ resolved
@@ -119,14 +119,9 @@
         self._fhandle = h5py.File(self.hierarchy_filename, 'r')
 
         self.float_type = self._fhandle['/level_0']['data:datatype=0'].dtype.name
-<<<<<<< HEAD
-        self._levels = [fn for fn in self._fhandle if fn != "Chombo_global"]
+        self._levels = self._fhandle.keys()[1:]
         GridGeometryHandler.__init__(self,pf,data_style)
 
-=======
-        self._levels = self._fhandle.keys()[1:]
-        AMRHierarchy.__init__(self,pf,data_style)
->>>>>>> e0453d8d
         self._fhandle.close()
 
     def _initialize_data_storage(self):
@@ -172,7 +167,6 @@
                 i += 1
         self.grids = na.empty(len(grids), dtype='object')
         for gi, g in enumerate(grids): self.grids[gi] = g
-#        self.grids = na.array(self.grids, dtype='object')
 
     def _populate_grid_objects(self):
         for g in self.grids:
