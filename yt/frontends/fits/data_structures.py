--- conflicted
+++ resolved
@@ -155,19 +155,16 @@
                         self.field_list.append((self.dataset_type, fname))
                         mylog.info("Adding field %s to the list of fields." % (fname))
                         self._detect_image_units(fname, h.header)
-<<<<<<< HEAD
-                else:
-                    fname = h.name.lower()
-                    self.field_list.append((self.dataset_type, fname))
-                    self._detect_image_units(fname, h.header)
+
         line_db = self.parameter_file.line_database
+        primary_fname = self.field_list[0][1]
         for k, v in line_db.iteritems():
             print "Adding line: ", k, v
             self.field_list.append((self.dataset_type, k))
-            self._field_map[k] = 0
+            self._ext_map[k] = self._ext_map[primary_fname]
+            self._axis_map[k] = self._axis_map[primary_fname]
+            self._file_map[k] = self._file_map[primary_fname]
             self.parameter_file.field_units[k] = "Jy/beam"
-=======
->>>>>>> b5408bc5
 
     def _count_grids(self):
         self.num_grids = self.pf.nprocs
@@ -242,23 +239,21 @@
                  nprocs = None,
                  storage_filename = None,
                  mask_nans = False,
-<<<<<<< HEAD
                  folded_axis=None,
                  folded_width=None,
-                 line_database=None
+                 line_database=None,
+                 suppress_astropy_warnings = True
                  ):
         self.folded_axis = folded_axis
         self.folded_width = folded_width
         if line_database is None:
             line_database = {}
         self.line_database = line_database
-=======
-                 suppress_astropy_warnings = True):
+
         if suppress_astropy_warnings:
             warnings.filterwarnings('ignore', module="astropy", append=True)
         self.filenames = [filename] + slave_files
         self.num_files = len(self.filenames)
->>>>>>> b5408bc5
         self.fluid_types += ("fits",)
         self.mask_nans = mask_nans
         self.nprocs = nprocs
@@ -338,6 +333,11 @@
         self.domain_left_edge = np.array([0.5]*3)
         self.domain_right_edge = np.array([float(dim)+0.5 for dim in self.domain_dimensions])
 
+        if self.folded_axis is not None:
+            self.domain_left_edge[self.folded_axis] = -self.folded_width/2.
+            self.domain_right_edge[self.folded_axis] = self.folded_width/2.
+            self.domain_dimensions[self.folded_axis] = int(self.folded_width)
+
         if self.dimensionality == 2:
             self.domain_left_edge[-1] = 0.5
             self.domain_right_edge[-1] = 1.5
@@ -401,95 +401,17 @@
             self.wcs_1d.wcs.cunit = [str(self.wcs.wcs.cunit[self.vel_axis])]
             self.wcs_1d.wcs.ctype = [self.wcs.wcs.ctype[self.vel_axis]]
 
-<<<<<<< HEAD
-    def __init__(self, filename,
-                 dataset_type='xyv_fits',
-                 nprocs=None,
-                 storage_filename=None,
-                 mask_nans=False,
-                 folded_axis=None,
-                 folded_width=None,
-                 line_database=None
-                 ):
-
-        self.fluid_types += ("xyv_fits",)
-
-        super(FITSXYVDataset, self).__init__(filename, dataset_type=dataset_type,
-                                             nprocs=nprocs,
-                                             storage_filename=storage_filename,
-                                             mask_nans=mask_nans,
-                                             folded_axis=folded_axis,
-                                             folded_width=folded_width,
-                                             line_database=line_database)
-        self.axes_names = [self.primary_header["CTYPE%d" % (ax)] for ax in xrange(1,4)]
-        self.ra_axis = np.where(np_char.startswith(self.axes_names, "RA"))[0][0]
-        self.dec_axis = np.where(np_char.startswith(self.axes_names, "DEC"))[0][0]
-        self.vel_axis = np_char.startswith(self.axes_names, "VEL")
-        self.vel_axis += np_char.startswith(self.axes_names, "FREQ")
-        self.vel_axis += np_char.startswith(self.axes_names, "ENER")
-        self.vel_axis = np.where(self.vel_axis)[0][0]
-
-        self.wcs_2d = ap.pywcs.WCS(naxis=2)
-        self.wcs_2d.wcs.crpix = self.wcs.wcs.crpix[[self.ra_axis, self.dec_axis]]
-        self.wcs_2d.wcs.cdelt = self.wcs.wcs.cdelt[[self.ra_axis, self.dec_axis]]
-        self.wcs_2d.wcs.crval = self.wcs.wcs.crval[[self.ra_axis, self.dec_axis]]
-        self.wcs_2d.wcs.cunit = [str(self.wcs.wcs.cunit[self.ra_axis]),
-                                 str(self.wcs.wcs.cunit[self.dec_axis])]
-        self.wcs_2d.wcs.ctype = [self.wcs.wcs.ctype[self.ra_axis],
-                                 self.wcs.wcs.ctype[self.dec_axis]]
-
-        self.wcs_1d = ap.pywcs.WCS(naxis=1)
-        self.wcs_1d.wcs.crpix = [self.wcs.wcs.crpix[self.vel_axis]]
-        self.wcs_1d.wcs.cdelt = [self.wcs.wcs.cdelt[self.vel_axis]]
-        self.wcs_1d.wcs.crval = [self.wcs.wcs.crval[self.vel_axis]]
-        self.wcs_1d.wcs.cunit = [str(self.wcs.wcs.cunit[self.vel_axis])]
-        self.wcs_1d.wcs.ctype = [self.wcs.wcs.ctype[self.vel_axis]]
-
-    def _parse_parameter_file(self):
-
-        super(FITSXYVDataset, self)._parse_parameter_file()
-=======
         else:
->>>>>>> b5408bc5
 
             self.wcs_2d = self.wcs
             self.wcs_1d = None
             self.vel_axis = 2
             self.vel_name = "z"
 
-<<<<<<< HEAD
-        if self.folded_axis is not None:
-            ax = self.folded_axis
-            ratio = self.folded_width/self.domain_dimensions[ax]
-            self.domain_dimensions[ax] = int(self.folded_width)
-            self.domain_left_edge[ax] = -self.folded_width/2.
-            self.domain_right_edge[ax] = self.folded_width/2.
-
-        if self.nprocs is None:
-            self.nprocs = np.around(np.prod(self.domain_dimensions) /
-                                    32**self.dimensionality).astype("int")
-            self.nprocs = min(self.nprocs, 2500)
-
-    @classmethod
-    def _check_axes(cls, handle):
-        for h in handle:
-            if h.header["naxis"] >= 3:
-                axes_names = [h.header["CTYPE%d" % (ax)] for ax in xrange(1,4)]
-                a = np_char.startswith(axes_names, "RA")
-                b = np_char.startswith(axes_names, "DEC")
-                c = np_char.startswith(axes_names, "VEL")
-                d = np_char.startswith(axes_names, "FREQ")
-                e = np_char.startswith(axes_names, "ENER")
-                if (a+b+c+d+e).sum() == 3:
-                    handle.close()
-                    return True
-        return False
-=======
     def __del__(self):
         for file in self._fits_files:
             file.close()
         self._handle.close()
->>>>>>> b5408bc5
 
     @classmethod
     def _is_valid(cls, *args, **kwargs):
