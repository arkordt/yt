"""
Skeleton data structures



"""

## Written by Kelton Halbert and Leigh Orf at the 2019 yt developers workshop @ NCSA
## for the purpose of reading in George Bryan's Cloud Model 1 output for plotting in yt.

import os
import stat
import weakref

import numpy as np

from yt.data_objects.index_subobjects.grid_patch import AMRGridPatch
from yt.data_objects.static_output import Dataset
from yt.geometry.grid_geometry_handler import GridIndex
from yt.utilities.on_demand_imports import _xarray as xarray

from .fields import CM1FieldInfo


class CM1Grid(AMRGridPatch):
    _id_offset = 0

    def __init__(self, id, index, level, dimensions):
        super(CM1Grid, self).__init__(id, filename=index.index_filename, index=index)
        self.Parent = None
        self.Children = []
        self.Level = level
        self.ActiveDimensions = dimensions

    def __repr__(self):
        return "CM1Grid_%04i (%s)" % (self.id, self.ActiveDimensions)


class CM1Hierarchy(GridIndex):
    grid = CM1Grid

    def __init__(self, ds, dataset_type="cm1"):
        self.dataset_type = dataset_type
        self.dataset = weakref.proxy(ds)
        # for now, the index file is the dataset!
        self.index_filename = self.dataset.parameter_filename
        self.directory = os.path.dirname(self.index_filename)
        # float type for the simulation edges and must be float64 now
        self.float_type = np.float64
        super(CM1Hierarchy, self).__init__(ds, dataset_type)

    def _initialize_state_variables(self):
        super(CM1Hierarchy, self)._initialize_state_variables()
        self.num_grids = 1

    def _detect_output_fields(self):
        # This needs to set a self.field_list that contains all the available,
        # on-disk fields. No derived fields should be defined here.
        # NOTE: Each should be a tuple, where the first element is the on-disk
        # fluid type or particle type.  Convention suggests that the on-disk
        # fluid type is usually the dataset_type and the on-disk particle type
        # (for a single population of particles) is "io".
        self.field_list = []

        ## loop over the variable names in the netCDF file
        for key in self.ds._handle.variables.keys():
            if (
                all(x in self.ds._handle[key].dims for x in ["time", "zh", "yh", "xh"])
                is True
            ):
                field_tup = ("cm1", key)
                self.field_list.append(field_tup)

    def _count_grids(self):
        # This needs to set self.num_grids
        self.num_grids = 1

    def _parse_index(self):
        # This needs to fill the following arrays, where N is self.num_grids:
        #   self.grid_left_edge         (N, 3) <= float64
        #   self.grid_right_edge        (N, 3) <= float64
        #   self.grid_dimensions        (N, 3) <= int
        #   self.grid_particle_count    (N, 1) <= int
        #   self.grid_levels            (N, 1) <= int
        #   self.grids                  (N, 1) <= grid objects
        #   self.max_level = self.grid_levels.max()
        self.grid_left_edge[0][:] = self.ds.domain_left_edge[:]
        self.grid_right_edge[0][:] = self.ds.domain_right_edge[:]
        self.grid_dimensions[0][:] = self.ds.domain_dimensions[:]
        self.grid_particle_count[0][0] = 0
        self.grid_levels[0][0] = 1
        self.max_level = 1

    def _populate_grid_objects(self):
        # For each grid g, this must call:
        #   g._prepare_grid()
        #   g._setup_dx()
        # This must also set:
        #   g.Children <= list of child grids
        #   g.Parent   <= parent grid
        # This is handled by the frontend because often the children must be
        # identified.
        self.grids = np.empty(self.num_grids, dtype="object")
        for i in range(self.num_grids):
            g = self.grid(i, self, self.grid_levels.flat[i], self.grid_dimensions[i])
            g._prepare_grid()
            g._setup_dx()
            self.grids[i] = g


class CM1Dataset(Dataset):
    _index_class = CM1Hierarchy
    _field_info_class = CM1FieldInfo

    def __init__(
        self, filename, dataset_type="cm1", storage_filename=None, units_override=None
    ):
        self.fluid_types += ("cm1",)
<<<<<<< HEAD
        self._handle = xarray.open_dataset(filename, engine="netcdf4")
=======
        self._handle = xarray.open_dataset(filename)
>>>>>>> 41068142
        # refinement factor between a grid and its subgrid
        self.refine_by = 2
        super(CM1Dataset, self).__init__(
            filename, dataset_type, units_override=units_override
        )
        self.storage_filename = storage_filename

    def _set_code_unit_attributes(self):
        # This is where quantities are created that represent the various
        # on-disk units.  These are the currently available quantities which
        # should be set, along with examples of how to set them to standard
        # values.
        #
        # self.length_unit = self.quan(1.0, "cm")
        # self.mass_unit = self.quan(1.0, "g")
        # self.time_unit = self.quan(1.0, "s")
        # self.time_unit = self.quan(1.0, "s")
        #
        # These can also be set:
        # self.velocity_unit = self.quan(1.0, "cm/s")
        # self.magnetic_unit = self.quan(1.0, "gauss")
        length_unit = self._handle.variables["xh"].attrs["units"]
        self.length_unit = self.quan(1.0, length_unit)
        self.mass_unit = self.quan(1.0, "kg")
        self.time_unit = self.quan(1.0, "s")
        self.velocity_unit = self.quan(1.0, "m/s")

    def _parse_parameter_file(self):
        # This needs to set up the following items.  Note that these are all
        # assumed to be in code units; domain_left_edge and domain_right_edge
        # will be converted to YTArray automatically at a later time.
        # This includes the cosmological parameters.
        #
        #   self.unique_identifier      <= unique identifier for the dataset
        #                                  being read (e.g., UUID or ST_CTIME)
        self.unique_identifier = int(os.stat(self.parameter_filename)[stat.ST_CTIME])
        #   self.parameters             <= full of code-specific items of use
        self.parameters = {}
        coords = self._handle.coords
        # TO DO: Possibly figure out a way to generalize this to be coordiante variable
        # name agnostic in order to make useful for WRF or climate data. For now, we're
        # hard coding for CM1 specifically and have named the classes appropriately, but
        # generalizing is good.
        xh, yh, zh = [coords[i] for i in ["xh", "yh", "zh"]]
        #   self.domain_left_edge       <= array of float64
        self.domain_left_edge = np.array(
            [xh.min(), yh.min(), zh.min()], dtype="float64"
        )
        #   self.domain_right_edge      <= array of float64
        self.domain_right_edge = np.array(
            [xh.max(), yh.max(), zh.max()], dtype="float64"
        )
        #   self.dimensionality         <= int
        self.dimensionality = 3
        #   self.domain_dimensions      <= array of int64
        dims = [self._handle.dims[i] for i in ["xh", "yh", "zh"]]
        self.domain_dimensions = np.array(dims, dtype="int64")
        #   self.periodicity            <= three-element tuple of booleans
        self.periodicity = (False, False, False)
        #   self.current_time           <= simulation time in code units
        self.current_time = self._handle.time.values
        # We also set up cosmological information.  Set these to zero if
        # non-cosmological.
        self.cosmological_simulation = 0.0
        self.current_redshift = 0.0
        self.omega_lambda = 0.0
        self.omega_matter = 0.0
        self.hubble_constant = 0.0

    @classmethod
    def _is_valid(self, *args, **kwargs):
        # This accepts a filename or a set of arguments and returns True or
        # False depending on if the file is of the type requested.

        try:
            ds = xarray.open_dataset(args[0])
        except OSError:
            return False

        try:
            variables = ds.variables.keys()
        except KeyError:
            return False

        ## check each variable array in the dataset
        ## and make sure that the coordinates in the 
        ## variable arrays matches the coordinates
        ## of the dataset
        coords = ds.coords ## get the dataset wide coordinates
        nvars = len(ds.variables.keys()) ## number of variables in dataset
        passed = 0 ## number of variables passing the tet
        for var in ds.variables.keys(): ## iterate over the variables
            vcoords = ds[var].coords ## get the coordinates for the variable
            for vc in vcoords: ## iterate over the coordinates for the variable
                if vc in coords: passed += 1 ## check that the coordinate exists in global dataset
        if (passed == nvars): return True ## if all vars pass return True
        else: reurn False<|MERGE_RESOLUTION|>--- conflicted
+++ resolved
@@ -116,11 +116,7 @@
         self, filename, dataset_type="cm1", storage_filename=None, units_override=None
     ):
         self.fluid_types += ("cm1",)
-<<<<<<< HEAD
         self._handle = xarray.open_dataset(filename, engine="netcdf4")
-=======
-        self._handle = xarray.open_dataset(filename)
->>>>>>> 41068142
         # refinement factor between a grid and its subgrid
         self.refine_by = 2
         super(CM1Dataset, self).__init__(
