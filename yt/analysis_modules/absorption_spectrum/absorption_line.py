--- conflicted
+++ resolved
@@ -75,18 +75,6 @@
     x = np.asarray(u).astype(np.float64)
     y = np.asarray(a).astype(np.float64)
 
-<<<<<<< HEAD
-    w = np.array([0.462243670,   0.286675505,   0.109017206,
-                  0.0248105209,  0.00324377334, 0.000228338636,
-                  7.80255648e-6, 1.08606937e-7, 4.39934099e-10,
-                  2.22939365e-13])
-
-    t = np.array([0.245340708, 0.737473729, 1.23407622, 1.73853771,
-                  2.25497400,  2.78880606,  3.34785457, 3.94476404,
-                  4.60368245,  5.38748089])
-
-=======
->>>>>>> e70c46b4
     # Hummer's Chebyshev Coefficients
     c = (0.1999999999972224, -0.1840000000029998,   0.1558399999965025,
          -0.1216640000043988,  0.0877081599940391,  -0.0585141248086907,
@@ -212,14 +200,8 @@
     else:
         lam1 = lambda_0
 
-<<<<<<< HEAD
     # conversions
     nudop = 1e8 * v_doppler / lam1   # doppler width in Hz
-=======
-    ## conversions
-    nu1 = speed_of_light_cgs / lam1           # line freq in Hz
-    nudop = v_doppler / speed_of_light_cgs * nu1   # doppler width in Hz
->>>>>>> e70c46b4
 
     # create wavelength
     if lambda_bins is None:
