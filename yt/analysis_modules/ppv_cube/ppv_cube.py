--- conflicted
+++ resolved
@@ -312,13 +312,8 @@
 
     def _create_intensity(self):
         def _intensity(field, data):
-<<<<<<< HEAD
-            v = self.current_v-data["v_los"].v
-            T = data["temperature"].v
-=======
             v = self.current_v-data["v_los"].in_cgs().v
             T = (data["temperature"]).in_cgs().v
->>>>>>> b4217c0c
             w = ppv_utils.compute_weight(self.thermal_broad, self.dv_cgs,
                                          self.particle_mass, v.flatten(), T.flatten())
             w[np.isnan(w)] = 0.0
