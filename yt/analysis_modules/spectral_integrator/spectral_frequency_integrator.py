--- conflicted
+++ resolved
@@ -190,15 +190,9 @@
 
     >>> from yt.mods import *
     >>> from yt.analysis_modules.spectral_integrator.api import *
-<<<<<<< HEAD
     >>> ds = load(dataset)
     >>> add_xray_emissivity_field(ds, 0.5, 2)
     >>> p = ProjectionPlot(ds, 'x', "xray_emissivity_0.5_2_keV")
-=======
-    >>> add_xray_emissivity_field(0.5, 2)
-    >>> ds = load(dataset)
-    >>> p = ProjectionPlot(ds, 'x', "Xray_Emissivity_0.5_2keV")
->>>>>>> 2dd4af1f
     >>> p.save()
 
     """
@@ -246,63 +240,8 @@
                 my_Z = constant_metallicity
             my_emissivity += my_Z * np.power(10, em_Z(dd))
 
-<<<<<<< HEAD
-        return data["gas","H_number_density"]**2 * YTArray(my_emissivity, "erg*cm**3/s")
-=======
-        return data["H_NumberDensity"]**2 * my_emissivity
-
-    field_name = "Xray_Emissivity_%s_%skeV" % (e_min, e_max)
-    add_field(field_name, function=_emissivity_field,
-              projection_conversion="cm",
-              display_name=r"\epsilon_{X}\/(%s-%s\/keV)" % (e_min, e_max),
-              units=r"\rm{erg}\/\rm{cm}^{-3}\/\rm{s}^{-1}")
-    return field_name
-
-def add_xray_luminosity_field(e_min, e_max, filename=None,
-                              with_metals=True,
-                              constant_metallicity=None):
-    r"""Create an X-ray luminosity field for a given energy range.
-
-    Parameters
-    ----------
-    e_min: float
-        the minimum energy in keV for the energy band.
-    e_min: float
-        the maximum energy in keV for the energy band.
-
-    Other Parameters
-    ----------------
-    filename: string
-        Path to data file containing emissivity values.  If None,
-        a file called xray_emissivity.h5 is used.  This file contains 
-        emissivity tables for primordial elements and for metals at 
-        solar metallicity for the energy range 0.1 to 100 keV.
-        Default: None.
-    with_metals: bool
-        If True, use the metallicity field to add the contribution from 
-        metals.  If False, only the emission from H/He is considered.
-        Default: True.
-    constant_metallicity: float
-        If specified, assume a constant metallicity for the emission 
-        from metals.  The *with_metals* keyword must be set to False 
-        to use this.
-        Default: None.
-
-    This will create a field named "Xray_Luminosity_{e_min}_{e_max}keV".
-    The units of the field are erg s^-1.
-
-    Examples
-    --------
-
-    >>> from yt.mods import *
-    >>> from yt.analysis_modules.spectral_integrator.api import *
-    >>> add_xray_luminosity_field(0.5, 2)
-    >>> ds = load(dataset)
-    >>> sp = ds.sphere('max', (2., 'mpc'))
-    >>> print sp.quantities['TotalQuantity']('Xray_Luminosity_0.5_2keV')
-    
-    """
->>>>>>> 2dd4af1f
+        return data["gas","H_number_density"]**2 * \
+            YTArray(my_emissivity, "erg*cm**3/s")
 
     emiss_name = "xray_emissivity_%s_%s_keV" % (e_min, e_max)
     ds.add_field(emiss_name, function=_emissivity_field,
@@ -321,43 +260,16 @@
         dd = {"log_nH" : np.log10(data["gas","H_number_density"]),
               "log_T"   : np.log10(data["gas","temperature"])}
 
-<<<<<<< HEAD
         my_emissivity = np.power(10, emp_0(dd))
         if emp_Z is not None:
-=======
-    >>> from yt.mods import *
-    >>> from yt.analysis_modules.spectral_integrator.api import *
-    >>> add_xray_emissivity_field(0.5, 2)
-    >>> ds = load(dataset)
-    >>> p = ProjectionPlot(ds, 'x', "Xray_Emissivity_0.5_2keV")
-    >>> p.save()
-
-    """
-
-    my_si = EmissivityIntegrator(filename=filename)
-    energy_erg = np.power(10, my_si.log_E) * erg_per_eV
-
-    em_0 = my_si._get_interpolator((my_si.emissivity_primordial[..., :] / energy_erg),
-                                   e_min, e_max)
-    em_Z = None
-    if with_metals or constant_metallicity is not None:
-        em_Z = my_si._get_interpolator((my_si.emissivity_metals[..., :] / energy_erg),
-                                       e_min, e_max)
-
-    def _emissivity_field(field, data):
-        dd = {"log_nH" : np.log10(data["H_NumberDensity"]),
-              "log_T"   : np.log10(data["Temperature"])}
-
-        my_emissivity = np.power(10, em_0(dd))
-        if em_Z is not None:
->>>>>>> 2dd4af1f
             if with_metals:
                 my_Z = data["gas","metallicity"]
             elif constant_metallicity is not None:
                 my_Z = constant_metallicity
             my_emissivity += my_Z * np.power(10, emp_Z(dd))
 
-        return data["gas","H_number_density"]**2 * YTArray(my_emissivity, "photons*cm**3/s")
+        return data["gas","H_number_density"]**2 * \
+            YTArray(my_emissivity, "photons*cm**3/s")
 
     phot_name = "xray_photon_emissivity_%s_%s_keV" % (e_min, e_max)
     ds.add_field(phot_name, function=_photon_emissivity_field,
