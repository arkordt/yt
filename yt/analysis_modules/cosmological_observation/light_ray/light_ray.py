--- conflicted
+++ resolved
@@ -676,24 +676,11 @@
             if isinstance(ds["hubble_constant"], YTArray):
                 ds["hubble_constant"] = \
                   ds["hubble_constant"].to("100*km/(Mpc*s)").d
-<<<<<<< HEAD
-        extra_attrs = {"data_type": "yt_light_ray"}
+            extra_attrs["unit_registry_json"] = \
+              self.simulation.unit_registry.to_json()
 
         # save the light ray solution
         if len(self.light_ray_solution) > 0:
-            # Convert everything to base unit system now to avoid
-            # problems with different units for each ds.
-            for s in self.light_ray_solution:
-                for f in s:
-                    if isinstance(s[f], YTArray):
-                        s[f].convert_to_base()
-=======
-            extra_attrs["unit_registry_json"] = \
-              self.simulation.unit_registry.to_json()
-
-        # save the light ray solution
-        if len(self.light_ray_solution) > 0:
->>>>>>> 7ef69331
             for key in self.light_ray_solution[0]:
                 if key in ["next", "previous", "index"]:
                     continue
@@ -702,16 +689,12 @@
                     to_arr = YTArray
                 else:
                     to_arr = np.array
-<<<<<<< HEAD
-                extra_attrs["light_ray_solution_%s" % key] = to_arr(lrsa)
-=======
                 arr = to_arr(lrsa)
                 # If we somehow create an object array, convert it to a string
                 # to avoid errors later
                 if arr.dtype == 'O':
                     arr = arr.astype(str)
                 extra_attrs["light_ray_solution_%s" % key] = arr
->>>>>>> 7ef69331
 
         field_types = dict([(field, "grid") for field in data.keys()])
 
