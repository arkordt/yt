--- conflicted
+++ resolved
@@ -33,13 +33,7 @@
 import numpy as np
 import weakref
 import shelve
-<<<<<<< HEAD
 from contextlib import contextmanager
-=======
-import cStringIO
-import fileinput
-from re import finditer
->>>>>>> 508053b2
 
 from yt.funcs import *
 
@@ -372,10 +366,9 @@
                      [self.field_parameters])
         return (_reconstruct_object, args)
 
-    def __repr__(self, clean = False):
+    def __repr__(self):
         # We'll do this the slow way to be clear what's going on
-        if clean: s = "%s: " % (self.__class__.__name__)
-        else: s = "%s (%s): " % (self.__class__.__name__, self.pf)
+        s = "%s (%s): " % (self.__class__.__name__, self.pf)
         s += ", ".join(["%s=%s" % (i, getattr(self,i))
                        for i in self._con_args])
         return s
@@ -900,25 +893,12 @@
         >>> flux = dd.calculate_isocontour_flux("Density", rho,
         ...     "x-velocity", "y-velocity", "z-velocity", "Metal_Density")
         """
-<<<<<<< HEAD
         flux = 0.0
         for g in self._get_grid_objs():
             flux += self._calculate_flux_in_grid(g, field, value,
                     field_x, field_y, field_z, fluxing_field)
         flux = self.comm.mpi_allreduce(flux, op="sum")
         return flux
-=======
-        RX = get_rotation_matrix(-tilt, (1, 0, 0)).transpose()
-        RY = get_rotation_matrix(-t2,   (0, 1, 0)).transpose()
-        RZ = get_rotation_matrix(-t1,   (0, 0, 1)).transpose()
-        e1 = ((0, 1, 0) * RX).sum(axis=1)
-        e1 = (e1 * RY).sum(axis=1)
-        e1 = (e1 * RZ).sum(axis=1)
-        e2 = np.cross(e0, e1)
-
-        self._e1 = e1
-        self._e2 = e2
->>>>>>> 508053b2
 
     def _calculate_flux_in_grid(self, grid, field, value,
                     field_x, field_y, field_z, fluxing_field = None):
@@ -936,7 +916,6 @@
     def extract_connected_sets(self, field, num_levels, min_val, max_val,
                                 log_space=True, cumulative=True, cache=False):
         """
-<<<<<<< HEAD
         This function will create a set of contour objects, defined
         by having connected cell structures, which can then be
         studied and used to 'paint' their source grids, thus enabling
@@ -962,24 +941,6 @@
             for cid, cid_ind in cids.items():
                 contours[level][cid] = self.extract_region(cid_ind)
         return cons, contours
-=======
-        Having another function find_ellipsoid_grids is too much work,
-        can just use the sphere one and forget about checking orientation
-        but feed in the A parameter for radius
-        """
-    def _get_list_of_grids(self, field=None):
-        """
-        This returns the grids that are possibly within the ellipse
-        """
-        grids, ind = self.hierarchy.find_sphere_grids(self.center, self._A)
-        # Now we sort by level
-        grids = grids.tolist()
-        grids.sort(key=lambda x: (x.Level,
-                                  x.LeftEdge[0],
-                                  x.LeftEdge[1],
-                                  x.LeftEdge[2]))
-        self._grids = np.array(grids, dtype='object')
->>>>>>> 508053b2
 
     def paint_grids(self, field, value, default_value=None):
         """
@@ -991,7 +952,6 @@
         Note that this only paints the cells *in the dataset*, so cells in grids
         with child cells are left untouched.
         """
-<<<<<<< HEAD
         for grid in self._grids:
             if default_value != None:
                 grid[field] = np.ones(grid.ActiveDimensions)*default_value
@@ -1008,12 +968,6 @@
 
 
     def volume(self, unit = "unitary"):
-=======
-        return False
-
-    @restore_grid_state  # Pains me not to decorate with cache_mask here
-    def _get_cut_mask(self, grid, field=None):
->>>>>>> 508053b2
         """
         Return the volume of the data container in units *unit*.
         This is found by adding up the volume of the cells with centers
@@ -1021,29 +975,52 @@
         the container, so this may vary very slightly
         from what might be expected from the geometric volume.
         """
-<<<<<<< HEAD
         return self.quantities["TotalQuantity"]("CellVolume")[0] * \
             (self.pf[unit] / self.pf['cm']) ** 3.0
+
+# Many of these items are set up specifically to ensure that
+# we are not breaking old pickle files.  This means we must only call the
+# _reconstruct_object and that we cannot mandate any additional arguments to
+# the reconstruction function.
+#
+# In the future, this would be better off being set up to more directly
+# reference objects or retain state, perhaps with a context manager.
+#
+# One final detail: time series or multiple parameter files in a single pickle
+# seems problematic.
+
+class ReconstructedObject(tuple):
+    pass
+
+def _check_nested_args(arg, ref_pf):
+    if not isinstance(arg, (tuple, list, ReconstructedObject)):
+        return arg
+    elif isinstance(arg, ReconstructedObject) and ref_pf == arg[0]:
+        return arg[1]
+    narg = [_check_nested_args(a, ref_pf) for a in arg]
+    return narg
+
+def _get_pf_by_hash(hash):
+    from yt.data_objects.static_output import _cached_pfs
+    for pf in _cached_pfs.values():
+        if pf._hash() == hash: return pf
+    return None
 
 def _reconstruct_object(*args, **kwargs):
     pfid = args[0]
     dtype = args[1]
+    pf = _get_pf_by_hash(pfid)
+    if not pf:
+        pfs = ParameterFileStore()
+        pf = pfs.get_pf_hash(pfid)
     field_parameters = args[-1]
     # will be much nicer when we can do pfid, *a, fp = args
-    args, new_args = args[2:-1], []
-    for arg in args:
-        if iterable(arg) and len(arg) == 2 \
-           and not isinstance(arg, types.DictType) \
-           and isinstance(arg[1], YTDataContainer):
-            new_args.append(arg[1])
-        else: new_args.append(arg)
-    pfs = ParameterFileStore()
-    pf = pfs.get_pf_hash(pfid)
+    args = args[2:-1]
+    new_args = [_check_nested_args(a, pf) for a in args]
     cls = getattr(pf.h, dtype)
     obj = cls(*new_args)
     obj.field_parameters.update(field_parameters)
-    return pf, obj
-
+    return ReconstructedObject((pf, obj))
 
 class YTSelectedIndicesBase(YTSelectionContainer3D):
     """An arbitrarily defined data container that allows for selection
@@ -1055,45 +1032,6 @@
     all data indexed by the `indices`. Note that `indices` must be
     precomputed. This does not work well for parallelized
     operations.
-=======
-        # We have the *property* center, which is not necessarily
-        # the same as the field_parameter
-        if self._is_fully_enclosed(grid):
-            return True  # We do not want child masking here
-        if not isinstance(grid, (FakeGridForParticles, GridChildMaskWrapper)) \
-           and grid.id in self._cut_masks:
-            return self._cut_masks[grid.id]
-
-        dot_evecx = np.zeros(grid.ActiveDimensions)
-        dot_evecy = np.zeros(grid.ActiveDimensions)
-        dot_evecz = np.zeros(grid.ActiveDimensions)
-
-        for i, ax in enumerate('xyz'):
-            # distance to center
-            ar = grid[ax]-self.center[i]
-            # correct for periodicity
-            vec = np.array([ar, ar + self.DW[i], ar - self.DW[i]])
-            ind = np.argmin(np.abs(vec), axis=0)
-            vec = np.choose(ind, vec)
-            # sum up to get the dot product with e_vectors
-            dot_evecx += vec * self._e0[i] / self._A
-            dot_evecy += vec * self._e1[i] / self._B
-            dot_evecz += vec * self._e2[i] / self._C
-
-        # Calculate the eqn of ellipsoid, if it is inside
-        # then result should be <= 1.0
-        cm = ((dot_evecx**2 +
-               dot_evecy**2 +
-               dot_evecz**2 <= 1.0) & grid.child_mask)
-        if not isinstance(grid, (FakeGridForParticles, GridChildMaskWrapper)):
-            self._cut_masks[grid.id] = cm
-        return cm
-
-
-class AMRCoveringGridBase(AMR3DData):
-    """A 3D region with all data extracted to a single, specified
-    resolution.
->>>>>>> 508053b2
 
     Parameters
     ----------
@@ -1414,704 +1352,4 @@
                 np.bitwise_or(this_cut_mask, level_masks[i+1], this_cut_mask)
         if not isinstance(grid, FakeGridForParticles):
             self._cut_masks[grid.id] = this_cut_mask
-<<<<<<< HEAD
-        return this_cut_mask
-=======
-        return this_cut_mask
-
-class AMRSurfaceBase(AMRData, ParallelAnalysisInterface):
-    r"""This surface object identifies isocontours on a cell-by-cell basis,
-    with no consideration of global connectedness, and returns the vertices
-    of the Triangles in that isocontour.
-
-    This object simply returns the vertices of all the triangles
-    calculated by the marching cubes algorithm; for more complex
-    operations, such as identifying connected sets of cells above a given
-    threshold, see the extract_connected_sets function.  This is more
-    useful for calculating, for instance, total isocontour area, or
-    visualizing in an external program (such as `MeshLab
-    <http://meshlab.sf.net>`_.)  The object has the properties .vertices
-    and will sample values if a field is requested.  The values are
-    interpolated to the center of a given face.
-
-    Parameters
-    ----------
-    data_source : AMR3DDataObject
-        This is the object which will used as a source
-    surface_field : string
-        Any field that can be obtained in a data object.  This is the field
-        which will be isocontoured.
-    field_value : float
-        The value at which the isocontour should be calculated.
-
-    References
-    ----------
-
-    .. [1] Marching Cubes: http://en.wikipedia.org/wiki/Marching_cubes
-
-    Examples
-    --------
-    This will create a data object, find a nice value in the center, and
-    output the vertices to "triangles.obj" after rescaling them.
-
-    >>> sp = pf.h.sphere("max", (10, "kpc")
-    >>> surf = pf.h.surface(sp, "Density", 5e-27)
-    >>> print surf["Temperature"]
-    >>> print surf.vertices
-    >>> bounds = [(sp.center[i] - 5.0/pf['kpc'],
-    ...            sp.center[i] + 5.0/pf['kpc']) for i in range(3)]
-    >>> surf.export_ply("my_galaxy.ply", bounds = bounds)
-    """
-    _type_name = "surface"
-    _con_args = ("data_source", "surface_field", "field_value")
-    vertices = None
-    def __init__(self, data_source, surface_field, field_value):
-        ParallelAnalysisInterface.__init__(self)
-        self.data_source = data_source
-        self.surface_field = surface_field
-        self.field_value = field_value
-        self.vertex_samples = YTFieldData()
-        center = data_source.get_field_parameter("center")
-        AMRData.__init__(self, center = center, fields = None, pf =
-                         data_source.pf)
-        self._grids = self.data_source._grids.copy()
-
-    def get_data(self, fields = None, sample_type = "face"):
-        if isinstance(fields, list) and len(fields) > 1:
-            for field in fields: self.get_data(field)
-            return
-        elif isinstance(fields, list):
-            fields = fields[0]
-        # Now we have a "fields" value that is either a string or None
-        pb = get_pbar("Extracting (sampling: %s)" % fields,
-                      len(list(self._get_grid_objs())))
-        verts = []
-        samples = []
-        for i,g in enumerate(self._get_grid_objs()):
-            pb.update(i)
-            my_verts = self._extract_isocontours_from_grid(
-                            g, self.surface_field, self.field_value,
-                            fields, sample_type)
-            if fields is not None:
-                my_verts, svals = my_verts
-                samples.append(svals)
-            verts.append(my_verts)
-        pb.finish()
-        verts = np.concatenate(verts).transpose()
-        verts = self.comm.par_combine_object(verts, op='cat', datatype='array')
-        self.vertices = verts
-        if fields is not None:
-            samples = np.concatenate(samples)
-            samples = self.comm.par_combine_object(samples, op='cat',
-                                datatype='array')
-            if sample_type == "face":
-                self[fields] = samples
-            elif sample_type == "vertex":
-                self.vertex_samples[fields] = samples
-
-
-    @restore_grid_state
-    def _extract_isocontours_from_grid(self, grid, field, value,
-                                       sample_values = None,
-                                       sample_type = "face"):
-        mask = self.data_source._get_cut_mask(grid) * grid.child_mask
-        vals = grid.get_vertex_centered_data(field, no_ghost = False)
-        if sample_values is not None:
-            svals = grid.get_vertex_centered_data(sample_values)
-        else:
-            svals = None
-        sample_type = {"face":1, "vertex":2}[sample_type]
-        my_verts = march_cubes_grid(value, vals, mask, grid.LeftEdge,
-                                    grid.dds, svals, sample_type)
-        return my_verts
-
-    def calculate_flux(self, field_x, field_y, field_z, fluxing_field = None):
-        r"""This calculates the flux over the surface.
-
-        This function will conduct marching cubes on all the cells in a given
-        data container (grid-by-grid), and then for each identified triangular
-        segment of an isocontour in a given cell, calculate the gradient (i.e.,
-        normal) in the isocontoured field, interpolate the local value of the
-        "fluxing" field, the area of the triangle, and then return:
-
-        area * local_flux_value * (n dot v)
-
-        Where area, local_value, and the vector v are interpolated at the barycenter
-        (weighted by the vertex values) of the triangle.  Note that this
-        specifically allows for the field fluxing across the surface to be
-        *different* from the field being contoured.  If the fluxing_field is
-        not specified, it is assumed to be 1.0 everywhere, and the raw flux
-        with no local-weighting is returned.
-
-        Additionally, the returned flux is defined as flux *into* the surface,
-        not flux *out of* the surface.
-
-        Parameters
-        ----------
-        field_x : string
-            The x-component field
-        field_y : string
-            The y-component field
-        field_z : string
-            The z-component field
-        fluxing_field : string, optional
-            The field whose passage over the surface is of interest.  If not
-            specified, assumed to be 1.0 everywhere.
-
-        Returns
-        -------
-        flux : float
-            The summed flux.  Note that it is not currently scaled; this is
-            simply the code-unit area times the fields.
-
-        References
-        ----------
-
-        .. [1] Marching Cubes: http://en.wikipedia.org/wiki/Marching_cubes
-
-        Examples
-        --------
-
-        This will create a data object, find a nice value in the center, and
-        calculate the metal flux over it.
-
-        >>> sp = pf.h.sphere("max", (10, "kpc")
-        >>> surf = pf.h.surface(sp, "Density", 5e-27)
-        >>> flux = surf.calculate_flux(
-        ...     "x-velocity", "y-velocity", "z-velocity", "Metal_Density")
-        """
-        flux = 0.0
-        pb = get_pbar("Fluxing %s" % fluxing_field,
-                len(list(self._get_grid_objs())))
-        for i, g in enumerate(self._get_grid_objs()):
-            pb.update(i)
-            flux += self._calculate_flux_in_grid(g,
-                    field_x, field_y, field_z, fluxing_field)
-        pb.finish()
-        flux = self.comm.mpi_allreduce(flux, op="sum")
-        return flux
-
-    @restore_grid_state
-    def _calculate_flux_in_grid(self, grid,
-                    field_x, field_y, field_z, fluxing_field = None):
-        mask = self.data_source._get_cut_mask(grid) * grid.child_mask
-        vals = grid.get_vertex_centered_data(self.surface_field)
-        if fluxing_field is None:
-            ff = np.ones(vals.shape, dtype="float64")
-        else:
-            ff = grid.get_vertex_centered_data(fluxing_field)
-        xv, yv, zv = [grid.get_vertex_centered_data(f) for f in
-                     [field_x, field_y, field_z]]
-        return march_cubes_grid_flux(self.field_value, vals, xv, yv, zv,
-                    ff, mask, grid.LeftEdge, grid.dds)
-
-    @property
-    def triangles(self):
-        if self.vertices is None:
-            self.get_data()
-        vv = np.empty((self.vertices.shape[1]/3, 3, 3), dtype="float64")
-        for i in range(3):
-            for j in range(3):
-                vv[:,i,j] = self.vertices[j,i::3]
-        return vv
-
-    def export_obj(self, filename, transparency = 1.0, dist_fac = None,
-                   color_field = None, emit_field = None, color_map = "algae", 
-                   color_log = True, emit_log = True, plot_index = None, 
-                   color_field_max = None, color_field_min = None, 
-                   emit_field_max = None, emit_field_min = None):
-        r"""This exports the surface to the OBJ format, suitable for visualization
-        in many different programs (e.g., Blender).  NOTE: this exports an .obj file 
-        and an .mtl file, both with the general 'filename' as a prefix.  
-        The .obj file points to the .mtl file in its header, so if you move the 2 
-        files, make sure you change the .obj header to account for this. ALSO NOTE: 
-        the emit_field needs to be a combination of the other 2 fields used to 
-        have the emissivity track with the color.
-
-        Parameters
-        ----------
-        filename : string
-            The file this will be exported to.  This cannot be a file-like object.
-            Note - there are no file extentions included - both obj & mtl files 
-            are created.
-        transparency : float
-            This gives the transparency of the output surface plot.  Values
-            from 0.0 (invisible) to 1.0 (opaque).
-        dist_fac : float
-            Divide the axes distances by this amount.
-        color_field : string
-            Should a field be sample and colormapped?
-        emit_field : string
-            Should we track the emissivity of a field?
-              NOTE: this should be a combination of the other 2 fields being used.
-        color_map : string
-            Which color map should be applied?
-        color_log : bool
-            Should the color field be logged before being mapped?
-        emit_log : bool
-            Should the emitting field be logged before being mapped?
-        plot_index : integer
-            Index of plot for multiple plots.  If none, then only 1 plot.
-        color_field_max : float
-            Maximum value of the color field across all surfaces.
-        color_field_min : float
-            Minimum value of the color field across all surfaces.
-        emit_field_max : float
-            Maximum value of the emitting field across all surfaces.
-        emit_field_min : float
-            Minimum value of the emitting field across all surfaces.
-
-        Examples
-        --------
-
-        >>> sp = pf.h.sphere("max", (10, "kpc"))
-        >>> trans = 1.0
-        >>> distf = 3.1e18*1e3 # distances into kpc
-        >>> surf = pf.h.surface(sp, "Density", 5e-27)
-        >>> surf.export_obj("my_galaxy", transparency=trans, dist_fac = distf)
-
-        >>> sp = pf.h.sphere("max", (10, "kpc"))
-        >>> mi, ma = sp.quantities['Extrema']('Temperature')[0]
-        >>> rhos = [1e-24, 1e-25]
-        >>> trans = [0.5, 1.0]
-        >>> distf = 3.1e18*1e3 # distances into kpc
-        >>> for i, r in enumerate(rhos):
-        ...     surf = pf.h.surface(sp,'Density',r)
-        ...     surf.export_obj("my_galaxy", transparency=trans[i], 
-        ...                      color_field='Temperature', dist_fac = distf, 
-        ...                      plot_index = i, color_field_max = ma, 
-        ...                      color_field_min = mi)
-
-        >>> sp = pf.h.sphere("max", (10, "kpc"))
-        >>> rhos = [1e-24, 1e-25]
-        >>> trans = [0.5, 1.0]
-        >>> distf = 3.1e18*1e3 # distances into kpc
-        >>> def _Emissivity(field, data):
-        ...     return (data['Density']*data['Density']*np.sqrt(data['Temperature']))
-        >>> add_field("Emissivity", function=_Emissivity, units=r"\rm{g K}/\rm{cm}^{6}")
-        >>> for i, r in enumerate(rhos):
-        ...     surf = pf.h.surface(sp,'Density',r)
-        ...     surf.export_obj("my_galaxy", transparency=trans[i], 
-        ...                      color_field='Temperature', emit_field = 'Emissivity', 
-        ...                      dist_fac = distf, plot_index = i)
-
-        """
-        if self.vertices is None:
-            self.get_data(color_field,"face")
-        elif color_field is not None:
-            if color_field not in self.field_data:
-                self[color_field]
-        if emit_field is not None:
-            if color_field not in self.field_data:
-                self[emit_field]
-        only_on_root(self._export_obj, filename, transparency, dist_fac, color_field, emit_field, 
-                             color_map, color_log, emit_log, plot_index, color_field_max, 
-                             color_field_min, emit_field_max, emit_field_min)
-
-    def _color_samples_obj(self, cs, em, color_log, emit_log, color_map, arr, 
-                           color_field_max, color_field_min, 
-                           emit_field_max, emit_field_min): # this now holds for obj files
-        if color_log: cs = np.log10(cs)
-        if emit_log: em = np.log10(em)
-        if color_field_min is None:
-            mi = cs.min()
-        else:
-            mi = color_field_min
-            if color_log: mi = np.log10(mi)
-        if color_field_max is None:
-            ma = cs.max()
-        else:
-            ma = color_field_max
-            if color_log: ma = np.log10(ma)
-        cs = (cs - mi) / (ma - mi)
-        # to get color indicies for OBJ formatting
-        from yt.visualization._colormap_data import color_map_luts
-        lut = color_map_luts[color_map]
-        x = np.mgrid[0.0:1.0:lut[0].shape[0]*1j]
-        arr["cind"][:] = (np.interp(cs,x,x)*(lut[0].shape[0]-1)).astype("uint8")
-        # now, get emission
-        if emit_field_min is None:
-            emi = em.min()
-        else:
-            emi = emit_field_min
-            if emit_log: emi = np.log10(emi)
-        if emit_field_max is None:
-            ema = em.max()
-        else:
-            ema = emit_field_max
-            if emit_log: ema = np.log10(ema)
-        em = (em - emi)/(ema - emi)
-        x = np.mgrid[0.0:255.0:2j] # assume 1 emissivity per color
-        arr["emit"][:] = (np.interp(em,x,x))*2.0 # for some reason, max emiss = 2
-
-    @parallel_root_only
-    def _export_obj(self, filename, transparency, dist_fac = None, 
-                    color_field = None, emit_field = None, color_map = "algae", 
-                    color_log = True, emit_log = True, plot_index = None, 
-                    color_field_max = None, color_field_min = None, 
-                    emit_field_max = None, emit_field_min = None):
-        if plot_index is None:
-            plot_index = 0
-        if isinstance(filename, file):
-            fobj = filename + '.obj'
-            fmtl = filename + '.mtl'
-        else:
-            if plot_index == 0:
-                fobj = open(filename + '.obj', "w")
-                fmtl = open(filename + '.mtl', 'w')
-                cc = 1
-            else:
-                # read in last vertex
-                linesave = ''
-                for line in fileinput.input(filename + '.obj'):
-                    if line[0] == 'f':
-                        linesave = line
-                p = [m.start() for m in finditer(' ', linesave)]
-                cc = int(linesave[p[len(p)-1]:])+1
-                fobj = open(filename + '.obj', "a")
-                fmtl = open(filename + '.mtl', 'a')
-        ftype = [("cind", "uint8"), ("emit", "float")]
-        vtype = [("x","float"),("y","float"), ("z","float")]
-        if plot_index == 0:
-            fobj.write("# yt OBJ file\n")
-            fobj.write("# www.yt-project.com\n")
-            fobj.write("mtllib " + filename + '.mtl\n\n')  # use this material file for the faces
-            fmtl.write("# yt MLT file\n")
-            fmtl.write("# www.yt-project.com\n\n")
-        #(0) formulate vertices
-        nv = self.vertices.shape[1] # number of groups of vertices
-        f = np.empty(nv/self.vertices.shape[0], dtype=ftype) # store sets of face colors
-        v = np.empty(nv, dtype=vtype) # stores vertices
-        if color_field is not None:
-            cs = self[color_field]
-        else:
-            cs = np.empty(self.vertices.shape[1]/self.vertices.shape[0])
-        if emit_field is not None:
-            em = self[emit_field]
-        else:
-            em = np.empty(self.vertices.shape[1]/self.vertices.shape[0])            
-        self._color_samples_obj(cs, em, color_log, emit_log, color_map, f, 
-                                color_field_max, color_field_min, 
-                                emit_field_max, emit_field_min) # map color values to color scheme
-        from yt.visualization._colormap_data import color_map_luts # import colors for mtl file
-        lut = color_map_luts[color_map] # enumerate colors
-        # interpolate emissivity to enumerated colors
-        emiss = np.interp(np.mgrid[0:lut[0].shape[0]],np.mgrid[0:len(cs)],f["emit"][:])
-        if dist_fac is None: # then normalize by bounds
-            DLE = self.pf.domain_left_edge
-            DRE = self.pf.domain_right_edge
-            bounds = [(DLE[i], DRE[i]) for i in range(3)]
-            for i, ax in enumerate("xyz"):
-                # Do the bounds first since we cast to f32
-                tmp = self.vertices[i,:]
-                np.subtract(tmp, bounds[i][0], tmp)
-                w = bounds[i][1] - bounds[i][0]
-                np.divide(tmp, w, tmp)
-                np.subtract(tmp, 0.5, tmp) # Center at origin.
-                v[ax][:] = tmp   
-        else:
-            for i, ax in enumerate("xyz"):
-                tmp = self.vertices[i,:]
-                np.divide(tmp, dist_fac, tmp)
-                v[ax][:] = tmp
-        #(1) write all colors per surface to mtl file
-        for i in range(0,lut[0].shape[0]): 
-            omname = "material_" + str(i) + '_' + str(plot_index)  # name of the material
-            fmtl.write("newmtl " + omname +'\n') # the specific material (color) for this face
-            fmtl.write("Ka %.6f %.6f %.6f\n" %(0.0, 0.0, 0.0)) # ambient color, keep off
-            fmtl.write("Kd %.6f %.6f %.6f\n" %(lut[0][i], lut[1][i], lut[2][i])) # color of face
-            fmtl.write("Ks %.6f %.6f %.6f\n" %(0.0, 0.0, 0.0)) # specular color, keep off
-            fmtl.write("d %.6f\n" %(transparency))  # transparency
-            fmtl.write("em %.6f\n" %(emiss[i])) # emissivity per color
-            fmtl.write("illum 2\n") # not relevant, 2 means highlights on?
-            fmtl.write("Ns %.6f\n\n" %(0.0)) #keep off, some other specular thing
-        #(2) write vertices
-        for i in range(0,self.vertices.shape[1]):
-            fobj.write("v %.6f %.6f %.6f\n" %(v["x"][i], v["y"][i], v["z"][i]))    
-        fobj.write("#done defining vertices\n\n")
-        #(3) define faces and materials for each face
-        for i in range(0,self.triangles.shape[0]):
-            omname = 'material_' + str(f["cind"][i]) + '_' + str(plot_index) # which color to use
-            fobj.write("usemtl " + omname + '\n') # which material to use for this face (color)
-            fobj.write("f " + str(cc) + ' ' + str(cc+1) + ' ' + str(cc+2) + '\n\n') # vertices to color
-            cc = cc+3
-        fmtl.close()
-        fobj.close()
-
-
-    def export_ply(self, filename, bounds = None, color_field = None,
-                   color_map = "algae", color_log = True, sample_type = "face"):
-        r"""This exports the surface to the PLY format, suitable for visualization
-        in many different programs (e.g., MeshLab).
-
-        Parameters
-        ----------
-        filename : string
-            The file this will be exported to.  This cannot be a file-like object.
-        bounds : list of tuples
-            The bounds the vertices will be normalized to.  This is of the format:
-            [(xmin, xmax), (ymin, ymax), (zmin, zmax)].  Defaults to the full
-            domain.
-        color_field : string
-            Should a field be sample and colormapped?
-        color_map : string
-            Which color map should be applied?
-        color_log : bool
-            Should the color field be logged before being mapped?
-
-        Examples
-        --------
-
-        >>> sp = pf.h.sphere("max", (10, "kpc")
-        >>> surf = pf.h.surface(sp, "Density", 5e-27)
-        >>> print surf["Temperature"]
-        >>> print surf.vertices
-        >>> bounds = [(sp.center[i] - 5.0/pf['kpc'],
-        ...            sp.center[i] + 5.0/pf['kpc']) for i in range(3)]
-        >>> surf.export_ply("my_galaxy.ply", bounds = bounds)
-        """
-        if self.vertices is None:
-            self.get_data(color_field, sample_type)
-        elif color_field is not None:
-            if sample_type == "face" and \
-                color_field not in self.field_data:
-                self[color_field]
-            elif sample_type == "vertex" and \
-                color_field not in self.vertex_data:
-                self.get_data(color_field, sample_type)
-        self._export_ply(filename, bounds, color_field, color_map, color_log,
-                         sample_type)
-
-    def _color_samples(self, cs, color_log, color_map, arr):
-            if color_log: cs = np.log10(cs)
-            mi, ma = cs.min(), cs.max()
-            cs = (cs - mi) / (ma - mi)
-            from yt.visualization.image_writer import map_to_colors
-            cs = map_to_colors(cs, color_map)
-            arr["red"][:] = cs[0,:,0]
-            arr["green"][:] = cs[0,:,1]
-            arr["blue"][:] = cs[0,:,2]
-
-    @parallel_root_only
-    def _export_ply(self, filename, bounds = None, color_field = None,
-                   color_map = "algae", color_log = True, sample_type = "face"):
-        if isinstance(filename, file):
-            f = filename
-        else:
-            f = open(filename, "wb")
-        if bounds is None:
-            DLE = self.pf.domain_left_edge
-            DRE = self.pf.domain_right_edge
-            bounds = [(DLE[i], DRE[i]) for i in range(3)]
-        nv = self.vertices.shape[1]
-        vs = [("x", "<f"), ("y", "<f"), ("z", "<f"),
-              ("red", "uint8"), ("green", "uint8"), ("blue", "uint8") ]
-        fs = [("ni", "uint8"), ("v1", "<i4"), ("v2", "<i4"), ("v3", "<i4"),
-              ("red", "uint8"), ("green", "uint8"), ("blue", "uint8") ]
-        f.write("ply\n")
-        f.write("format binary_little_endian 1.0\n")
-        f.write("element vertex %s\n" % (nv))
-        f.write("property float x\n")
-        f.write("property float y\n")
-        f.write("property float z\n")
-        if color_field is not None and sample_type == "vertex":
-            f.write("property uchar red\n")
-            f.write("property uchar green\n")
-            f.write("property uchar blue\n")
-            v = np.empty(self.vertices.shape[1], dtype=vs)
-            cs = self.vertex_samples[color_field]
-            self._color_samples(cs, color_log, color_map, v)
-        else:
-            v = np.empty(self.vertices.shape[1], dtype=vs[:3])
-        f.write("element face %s\n" % (nv/3))
-        f.write("property list uchar int vertex_indices\n")
-        if color_field is not None and sample_type == "face":
-            f.write("property uchar red\n")
-            f.write("property uchar green\n")
-            f.write("property uchar blue\n")
-            # Now we get our samples
-            cs = self[color_field]
-            arr = np.empty(cs.shape[0], dtype=np.dtype(fs))
-            self._color_samples(cs, color_log, color_map, arr)
-        else:
-            arr = np.empty(nv/3, np.dtype(fs[:-3]))
-        for i, ax in enumerate("xyz"):
-            # Do the bounds first since we cast to f32
-            tmp = self.vertices[i,:]
-            np.subtract(tmp, bounds[i][0], tmp)
-            w = bounds[i][1] - bounds[i][0]
-            np.divide(tmp, w, tmp)
-            np.subtract(tmp, 0.5, tmp) # Center at origin.
-            v[ax][:] = tmp
-        f.write("end_header\n")
-        v.tofile(f)
-        arr["ni"][:] = 3
-        vi = np.arange(nv, dtype="<i")
-        vi.shape = (nv/3, 3)
-        arr["v1"][:] = vi[:,0]
-        arr["v2"][:] = vi[:,1]
-        arr["v3"][:] = vi[:,2]
-        arr.tofile(f)
-        if filename is not f:
-            f.close()
-
-    def export_sketchfab(self, title, description, api_key = None,
-                            color_field = None, color_map = "algae",
-                            color_log = True, bounds = None):
-        r"""This exports Surfaces to SketchFab.com, where they can be viewed
-        interactively in a web browser.
-
-        SketchFab.com is a proprietary web service that provides WebGL
-        rendering of models.  This routine will use temporary files to
-        construct a compressed binary representation (in .PLY format) of the
-        Surface and any optional fields you specify and upload it to
-        SketchFab.com.  It requires an API key, which can be found on your
-        SketchFab.com dashboard.  You can either supply the API key to this
-        routine directly or you can place it in the variable
-        "sketchfab_api_key" in your ~/.yt/config file.  This function is
-        parallel-safe.
-
-        Parameters
-        ----------
-        title : string
-            The title for the model on the website
-        description : string
-            How you want the model to be described on the website
-        api_key : string
-            Optional; defaults to using the one in the config file
-        color_field : string
-            If specified, the field by which the surface will be colored
-        color_map : string
-            The name of the color map to use to map the color field
-        color_log : bool
-            Should the field be logged before being mapped to RGB?
-        bounds : list of tuples
-            [ (xmin, xmax), (ymin, ymax), (zmin, zmax) ] within which the model
-            will be scaled and centered.  Defaults to the full domain.
-
-        Returns
-        -------
-        URL : string
-            The URL at which your model can be viewed.
-
-        Examples
-        --------
-
-        >>> from yt.mods import *
-        >>> pf = load("redshift0058")
-        >>> dd = pf.h.sphere("max", (200, "kpc"))
-        >>> rho = 5e-27
-        >>> bounds = [(dd.center[i] - 100.0/pf['kpc'],
-        ...            dd.center[i] + 100.0/pf['kpc']) for i in range(3)]
-        ...
-        >>> surf = pf.h.surface(dd, "Density", rho)
-        >>> rv = surf.export_sketchfab(
-        ...     title = "Testing Upload",
-        ...     description = "A simple test of the uploader",
-        ...     color_field = "Temperature",
-        ...     color_map = "hot",
-        ...     color_log = True,
-        ...     bounds = bounds)
-        ...
-        """
-        api_key = api_key or ytcfg.get("yt","sketchfab_api_key")
-        if api_key in (None, "None"):
-            raise YTNoAPIKey("SketchFab.com", "sketchfab_api_key")
-        import zipfile, json
-        from tempfile import TemporaryFile
-
-        ply_file = TemporaryFile()
-        self.export_ply(ply_file, bounds, color_field, color_map, color_log,
-                        sample_type = "vertex")
-        ply_file.seek(0)
-        # Greater than ten million vertices and we throw an error but dump
-        # to a file.
-        if self.vertices.shape[1] > 1e7:
-            tfi = 0
-            fn = "temp_model_%03i.ply" % tfi
-            while os.path.exists(fn):
-                fn = "temp_model_%03i.ply" % tfi
-                tfi += 1
-            open(fn, "wb").write(ply_file.read())
-            raise YTTooManyVertices(self.vertices.shape[1], fn)
-
-        zfs = TemporaryFile()
-        with zipfile.ZipFile(zfs, "w", zipfile.ZIP_DEFLATED) as zf:
-            zf.writestr("yt_export.ply", ply_file.read())
-        zfs.seek(0)
-
-        zfs.seek(0)
-        data = {
-            'title': title,
-            'token': api_key,
-            'description': description,
-            'fileModel': zfs,
-            'filenameModel': "yt_export.zip",
-        }
-        upload_id = self._upload_to_sketchfab(data)
-        upload_id = self.comm.mpi_bcast(upload_id, root = 0)
-        return upload_id
-
-    @parallel_root_only
-    def _upload_to_sketchfab(self, data):
-        import urllib2, json
-        from yt.utilities.poster.encode import multipart_encode
-        from yt.utilities.poster.streaminghttp import register_openers
-        register_openers()
-        datamulti, headers = multipart_encode(data)
-        request = urllib2.Request("https://api.sketchfab.com/v1/models",
-                        datamulti, headers)
-        rv = urllib2.urlopen(request).read()
-        rv = json.loads(rv)
-        upload_id = rv.get("result", {}).get("id", None)
-        if upload_id:
-            mylog.info("Model uploaded to: https://sketchfab.com/show/%s",
-                       upload_id)
-        else:
-            mylog.error("Problem uploading.")
-        return upload_id
-
-# Many of these items are set up specifically to ensure that
-# we are not breaking old pickle files.  This means we must only call the
-# _reconstruct_object and that we cannot mandate any additional arguments to
-# the reconstruction function.
-#
-# In the future, this would be better off being set up to more directly
-# reference objects or retain state, perhaps with a context manager.
-#
-# One final detail: time series or multiple parameter files in a single pickle
-# seems problematic.
-
-class ReconstructedObject(tuple):
-    pass
-
-def _check_nested_args(arg, ref_pf):
-    if not isinstance(arg, (tuple, list, ReconstructedObject)):
-        return arg
-    elif isinstance(arg, ReconstructedObject) and ref_pf == arg[0]:
-        return arg[1]
-    narg = [_check_nested_args(a, ref_pf) for a in arg]
-    return narg
-
-def _get_pf_by_hash(hash):
-    from yt.data_objects.static_output import _cached_pfs
-    for pf in _cached_pfs.values():
-        if pf._hash() == hash: return pf
-    return None
-
-def _reconstruct_object(*args, **kwargs):
-    pfid = args[0]
-    dtype = args[1]
-    pf = _get_pf_by_hash(pfid)
-    if not pf:
-        pfs = ParameterFileStore()
-        pf = pfs.get_pf_hash(pfid)
-    field_parameters = args[-1]
-    # will be much nicer when we can do pfid, *a, fp = args
-    args = args[2:-1]
-    new_args = [_check_nested_args(a, pf) for a in args]
-    cls = getattr(pf.h, dtype)
-    obj = cls(*new_args)
-    obj.field_parameters.update(field_parameters)
-    return ReconstructedObject((pf, obj))
->>>>>>> 508053b2
+        return this_cut_mask