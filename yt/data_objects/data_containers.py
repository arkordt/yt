--- conflicted
+++ resolved
@@ -135,11 +135,7 @@
         elif center in ("c", "center"):
             center = self.pf.domain_center
         elif center == ("max"): # is this dangerous for race conditions?
-<<<<<<< HEAD
-            center = self.pf.index.find_max("Density")[1]
-=======
-            center = self.pf.h.find_max("density")[1]
->>>>>>> 65ef18b5
+            center = self.pf.index.find_max("density")[1]
         elif center.startswith("max_"):
             center = self.pf.index.find_max(center[4:])[1]
         else:
