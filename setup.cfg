--- conflicted
+++ resolved
@@ -84,16 +84,6 @@
     netCDF4>=1.5.3
     pandas>=1.1.2
     pooch>=0.7.0
-<<<<<<< HEAD
-    pyaml~=17.10.0
-    pykdtree~=1.3.1
-    pyqt5~=5.15.2
-    pyx~=0.15
-    requests~=2.20.0
-    scipy~=1.5.0
-    xarray~=0.16.1
-    ratarmount~=0.8.1;platform_system!="Windows"
-=======
     pyaml>=17.10.0
     pykdtree>=1.3.1
     pyqt5>=5.15.2
@@ -101,7 +91,7 @@
     requests>=2.20.0
     scipy>=1.5.0
     xarray>=0.16.1
->>>>>>> f61c82f6
+    ratarmount~=0.8.1;platform_system!="Windows"
 mapserver =
     bottle
 minimal =
