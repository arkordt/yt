--- conflicted
+++ resolved
@@ -66,9 +66,6 @@
 This recipe demonstrates how to create a simple derived field, 
 thermal_energy_density, and then generate a projection from it.
 
-<<<<<<< HEAD
-.. yt_cookbook:: derived_field.py
-=======
 .. yt_cookbook:: derived_field.py
 
 Using Particle Filters to Calculate Star Formation Rates
@@ -77,5 +74,4 @@
 This recipe demonstrates how to use a particle filter to calculate the star
 formation rate in a galaxy evolution simulation.
 
-.. yt_cookbook:: particle_filter_sfr.py
->>>>>>> 3318878c
+.. yt_cookbook:: particle_filter_sfr.py